import { getLocaleID, getString } from "../utils/locale";
import { triggerToggleChat } from "./toggleChat";
import { initializeReactUI } from "../../react/ui/initialization";
import { KeyboardManager } from "../utils/keyboardManager";
import { getPref } from "../utils/prefs";

// Create a single instance of keyboard manager
const keyboardManager = new KeyboardManager();

interface BeaverWindow extends Window {
    ReactDOM?: {
        unmountComponentAtNode: (container: Element) => boolean;
    };
    renderAiSidebar?: (container: Element, location: string) => void;
    renderGlobalInitializer?: (container: Element) => void;
    __beaverEventBus?: any;
    // Unmount functions if not using ReactDOM directly?
    // unmountBeaverAiSidebar?: (container: Element) => void;
    // unmountGlobalInitializer?: (container: Element) => void;
}

export class BeaverUIFactory {

    static registerChatPanel(win: BeaverWindow) {
        // Remove existing panel if present
        this.removeChatPanel(win);

        /**
         * Create mounting points for React components
         */
        function createMountingElement(id: string, location: 'library' | 'reader') {
            const mountPoint = win.document.createXULElement("vbox");
            mountPoint.setAttribute("id", id);
            mountPoint.setAttribute("class", "display-flex flex-1 h-full min-w-0");
            mountPoint.setAttribute("style", "min-width: 0px; display: none;");
            
            // Create a div inside the vbox as mount point for the React component
            const reactContainer = win.document.createElement("div");
            reactContainer.setAttribute("id", `beaver-react-root-${location}`);
            reactContainer.setAttribute("data-location", location);
            reactContainer.setAttribute("class", "display-flex flex-1 flex-col h-full min-w-0");
            mountPoint.appendChild(reactContainer);
            
            return { mountPoint, reactContainer };
        }

<<<<<<< HEAD
        // 1) Initialize UI and add chat panel to item pane
        const chatPanel = win.document.createXULElement("vbox");
        chatPanel.setAttribute("id", "zotero-beaver-chat");
        chatPanel.setAttribute("flex", "1");
        chatPanel.setAttribute("hidden", "true");
        // chatPanel.innerHTML = `<description>Beaver AI Chat panel</description>`;
        const root = win.document.createElement("div");
        root.setAttribute("id", "beaver-chat-root");
        chatPanel.appendChild(root);
=======
        // Create and append mounting points
        const itemPane = win.document.getElementById("zotero-item-pane");
        const contextPane = win.document.getElementById("zotero-context-pane");
>>>>>>> 28fd2696

        if (itemPane) {
            const { mountPoint: libraryMount } = createMountingElement("beaver-pane-library", "library");
            itemPane.appendChild(libraryMount);
        }

<<<<<<< HEAD
        // Inject  Svelte bundle
        ztoolkit.log("Injecting Svelte bundle");
        const svelteScript = win.document.createElement("script");
        svelteScript.src = "chrome://beaver/content/svelte-dist/bundle.js";
        // svelteScript.setAttribute("type", "text/javascript");
        // svelteScript.setAttribute(
        //     "src",
        //     "chrome://beaver/content/svelte-dist/bundle.js"
        // );
        svelteScript.addEventListener("load", () => {
            // Access the global object from IIFE
            const Chat = win.BeaverSvelteBundle.Chat;
            const root = chatPanel.querySelector("#beaver-chat-root");
            ztoolkit.log("Chat component loaded", root);
            // BeaverSvelteBundle exports { Chat } from main.js
            new Chat({
                target: root,
                props: {
                    title: "Beaver Chat!"
                }
            });
        });
        win.document.documentElement.appendChild(svelteScript);

        // 2) Add a toggle button in the top toolbar (or from your extension logic)
        const toolbar = win.document.querySelector("#zotero-tabs-toolbar");
        if (!toolbar) {
            ztoolkit.log("Toolbar not found");
            return;
=======
        if (contextPane) {
            const { mountPoint: readerMount } = createMountingElement("beaver-pane-reader", "reader");
            contextPane.appendChild(readerMount);
>>>>>>> 28fd2696
        }

        // Add toggle button to toolbar
        this.addToolbarButton(win);

        // Load React bundle
        const script = win.document.createElement("script");
        script.type = "text/javascript";
        script.src = "chrome://beaver/content/reactBundle.js";
        win.document.documentElement.appendChild(script);

        script.onload = () => {
            // Initialize React UI
            initializeReactUI(win);
            
            // Create and render global initializer once
            let globalInitializerRoot = win.document.getElementById("beaver-global-initializer-root");
            if (!globalInitializerRoot) {
                globalInitializerRoot = win.document.createElement("div");
                globalInitializerRoot.id = "beaver-global-initializer-root";
                globalInitializerRoot.style.display = "none"; // It's not a visible component
                win.document.documentElement.appendChild(globalInitializerRoot);
                
                if (typeof win.renderGlobalInitializer === 'function') {
                    win.renderGlobalInitializer(globalInitializerRoot);
                } else {
                    Zotero.debug("Beaver Error: renderGlobalInitializer function not found on window object.");
                }
            }
            
            // Render React components for actual sidebars
            const libraryRootEl = win.document.getElementById("beaver-react-root-library");
            const readerRootEl = win.document.getElementById("beaver-react-root-reader");
            
            if (libraryRootEl && typeof win.renderAiSidebar === 'function') {
                win.renderAiSidebar(libraryRootEl, "library");
            }
            if (readerRootEl && typeof win.renderAiSidebar === 'function') {
                win.renderAiSidebar(readerRootEl, "reader");
            }
        };
    }

    private static addToolbarButton(win: BeaverWindow) {
        const toolbar = win.document.querySelector("#zotero-tabs-toolbar");
        if (!toolbar) return;

        const key = getPref("keyboardShortcut").toUpperCase() || "L";
        const shortcut = Zotero.isMac ? `⌘${key}` : `Ctrl+${key}`;
        const chatToggleBtn = win.document.createXULElement("toolbarbutton");
        chatToggleBtn.setAttribute("id", "zotero-beaver-tb-chat-toggle");
        chatToggleBtn.setAttribute("tooltiptext", `Toggle AI Chat (${shortcut})`);
        chatToggleBtn.addEventListener("command", () => triggerToggleChat(win));

        const syncButton = toolbar.querySelector("#zotero-tb-sync");
        const separator = toolbar.querySelector("div.zotero-tb-separator");

        if (syncButton) {
            toolbar.insertBefore(chatToggleBtn, syncButton);
            if (separator) {
                const clonedSeparator = separator.cloneNode(true) as HTMLElement;
                clonedSeparator.setAttribute("id", "beaver-tb-separator");
                toolbar.insertBefore(clonedSeparator, syncButton);
            }
        } else {
            toolbar.appendChild(chatToggleBtn);
        }
    }

    static removeChatPanel(win: BeaverWindow) {
        Zotero.debug("[Beaver] BeaverUIFactory.removeChatPanel called.");

        // Unmount React components
        if (win.ReactDOM && typeof win.ReactDOM.unmountComponentAtNode === 'function') {
            const reactRootIds = ["beaver-react-root-library", "beaver-react-root-reader", "beaver-global-initializer-root"];
            reactRootIds.forEach(id => {
                const element = win.document.getElementById(id);
                if (element && win.ReactDOM) {
                    try {
                        win.ReactDOM.unmountComponentAtNode(element);
                        Zotero.debug(`[Beaver] Unmounted React component from #${id}`);
                    } catch (e: any) {
                        Zotero.debug(`[Beaver] Error unmounting React component from #${id}: ${e.message}`);
                    }
                }
            });
        } else {
            Zotero.debug("[Beaver] ReactDOM.unmountComponentAtNode not available on window object during cleanup.");
        }

        const elementIds = [
            "beaver-pane-library", 
            "beaver-pane-reader", 
            "zotero-beaver-tb-chat-toggle", 
            "beaver-tb-separator",
            "beaver-global-initializer-root" // This is the div container for the global initializer
        ];
        elementIds.forEach(id => {
            const element = win.document.getElementById(id);
            if (element) {
                element.remove();
                Zotero.debug(`[Beaver] Removed element #${id}`);
            } else {
                Zotero.debug(`[Beaver] Element #${id} not found for removal.`);
            }
        });

        // Remove the React bundle script tag
        const scriptTag = win.document.querySelector('script[src="chrome://beaver/content/reactBundle.js"]');
        if (scriptTag) {
            scriptTag.remove();
            Zotero.debug("[Beaver] Removed React bundle script tag.");
        } else {
            Zotero.debug("[Beaver] React bundle script tag not found for removal.");
        }
    }

    static registerExtraColumn() {
        Zotero.ItemTreeManager.registerColumn({
            pluginID: addon.data.config.addonID,
            dataKey: 'beaver-status',
            // label: getLocaleID("item-pane-status"),
            label: "Status",
            dataProvider: (item: Zotero.Item, dataKey: string) => {
                return item.id.toString();
                // return addon.data._itemStatuses.get(item.id) || '';
            }
            // iconPath: "chrome://zotero/skin/cross.png",
        });
    }

    static registerShortcuts() {
        // Always unregister all existing shortcuts first to prevent duplicates
        keyboardManager.unregisterAll();
        
        ztoolkit.log("Registering keyboard shortcuts...");

        // Register keyboard shortcut for chat panel
        const keyboardShortcut = getPref("keyboardShortcut").toLowerCase() || "l";
        keyboardManager.register(
            (ev, keyOptions) => {
                
                // Check for accel+l shortcut
                const isAccelL = (ev.key.toLowerCase() === keyboardShortcut && (ev.ctrlKey || ev.metaKey));
                
                if (isAccelL || keyOptions.keyboard?.equals(`accel,${keyboardShortcut}`)) {
                    // Prevent default behavior
                    ev.preventDefault();
                    
                    // The Reader view requires a different approach than the library view
                    let win;
                    
                    // First check if we're in a reader window
                    if (ev.target && (ev.target as HTMLElement).ownerDocument) {
                        const doc = (ev.target as HTMLElement).ownerDocument;
                        if (doc.defaultView) {
                            win = doc.defaultView;
                        }
                    }
                    
                    // If we couldn't get the window from the event target,
                    // fall back to the main window
                    if (!win) {
                        win = Zotero.getMainWindow();
                    }
                    
                    // Toggle the chat panel
                    triggerToggleChat(win);
                }
            }
        );
    }
    
    /**
     * Unregister all keyboard shortcuts 
     * Should be called during plugin shutdown or window unload
     */
    static unregisterShortcuts() {
        keyboardManager.unregisterAll();
    }

    static updateItemPaneStatus(itemId: number, status: string) {
        addon.data._itemStatuses.set(itemId, status);
        Zotero.ItemPaneManager.refreshInfoRow('beaver-item-pane-status');
    }
}<|MERGE_RESOLUTION|>--- conflicted
+++ resolved
@@ -44,62 +44,18 @@
             return { mountPoint, reactContainer };
         }
 
-<<<<<<< HEAD
-        // 1) Initialize UI and add chat panel to item pane
-        const chatPanel = win.document.createXULElement("vbox");
-        chatPanel.setAttribute("id", "zotero-beaver-chat");
-        chatPanel.setAttribute("flex", "1");
-        chatPanel.setAttribute("hidden", "true");
-        // chatPanel.innerHTML = `<description>Beaver AI Chat panel</description>`;
-        const root = win.document.createElement("div");
-        root.setAttribute("id", "beaver-chat-root");
-        chatPanel.appendChild(root);
-=======
         // Create and append mounting points
         const itemPane = win.document.getElementById("zotero-item-pane");
         const contextPane = win.document.getElementById("zotero-context-pane");
->>>>>>> 28fd2696
 
         if (itemPane) {
             const { mountPoint: libraryMount } = createMountingElement("beaver-pane-library", "library");
             itemPane.appendChild(libraryMount);
         }
 
-<<<<<<< HEAD
-        // Inject  Svelte bundle
-        ztoolkit.log("Injecting Svelte bundle");
-        const svelteScript = win.document.createElement("script");
-        svelteScript.src = "chrome://beaver/content/svelte-dist/bundle.js";
-        // svelteScript.setAttribute("type", "text/javascript");
-        // svelteScript.setAttribute(
-        //     "src",
-        //     "chrome://beaver/content/svelte-dist/bundle.js"
-        // );
-        svelteScript.addEventListener("load", () => {
-            // Access the global object from IIFE
-            const Chat = win.BeaverSvelteBundle.Chat;
-            const root = chatPanel.querySelector("#beaver-chat-root");
-            ztoolkit.log("Chat component loaded", root);
-            // BeaverSvelteBundle exports { Chat } from main.js
-            new Chat({
-                target: root,
-                props: {
-                    title: "Beaver Chat!"
-                }
-            });
-        });
-        win.document.documentElement.appendChild(svelteScript);
-
-        // 2) Add a toggle button in the top toolbar (or from your extension logic)
-        const toolbar = win.document.querySelector("#zotero-tabs-toolbar");
-        if (!toolbar) {
-            ztoolkit.log("Toolbar not found");
-            return;
-=======
         if (contextPane) {
             const { mountPoint: readerMount } = createMountingElement("beaver-pane-reader", "reader");
             contextPane.appendChild(readerMount);
->>>>>>> 28fd2696
         }
 
         // Add toggle button to toolbar
