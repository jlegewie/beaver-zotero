--- conflicted
+++ resolved
@@ -22,24 +22,6 @@
 }
 
 /**
-<<<<<<< HEAD
- * Storage mode for a library - either Zotero File Storage or WebDAV
- */
-export type StorageMode = 'zfs' | 'webdav';
-
-/**
- * Gets the storage mode (ZFS or WebDAV) for a library.
- * @param libraryID The library ID
- * @returns The storage mode ('zfs' or 'webdav')
- */
-export function getStorageModeForLibrary(libraryID: number): StorageMode {
-    const mode = Zotero.Sync.Storage.Local.getModeForLibrary(libraryID);
-    return mode === 'webdav' ? 'webdav' : 'zfs';
-}
-
-/**
-=======
->>>>>>> 0a00dc26
  * Checks if an attachment is on the server
  * @param item Zotero item
  * @returns true if the attachment is on the server
@@ -224,7 +206,6 @@
         // Get WebDAV controller and initialize it (loads credentials and builds URI)
         const controller = Zotero.Sync.Runner.getStorageController('webdav');
         await controller._init();
-<<<<<<< HEAD
 
         // Build the file URI (credentials are embedded by the controller)
         // Returns URI for {item.key}.zip
@@ -281,64 +262,6 @@
         
         zipReader.open(Zotero.File.pathToFile(tempZipPath));
 
-=======
-
-        // Build the file URI (credentials are embedded by the controller)
-        // Returns URI for {item.key}.zip
-        const uri = controller._getItemURI(item);
-        
-        const retryOptions = {
-            errorDelayIntervals: [500, 1500, 3000] // 3 retries
-        };
-
-        logger(`downloadFromWebDAV: Downloading from WebDAV: ${item.key}`);
-        
-        const resp = await Zotero.HTTP.request('GET', uri.spec, {
-            responseType: 'arraybuffer',
-            ...retryOptions
-        });
-
-        if (resp.status !== 200) {
-            logger(`downloadFromWebDAV: WebDAV returned status ${resp.status}: ${resp.statusText || 'Unknown error'}`);
-            throw new Error(`WebDAV returned status ${resp.status}: ${resp.statusText || 'Unknown error'}`);
-        }
-
-        const zipData = new Uint8Array(resp.response);
-
-        if (!zipData || zipData.length === 0) {
-            logger("downloadFromWebDAV: Downloaded file is empty");
-            throw new Error("Downloaded file is empty");
-        }
-
-        // WebDAV files are always zipped - extract the file
-        return await extractFileFromZip(zipData, item);
-
-    } catch (e: any) {
-        handleDownloadError(e, 'WebDAV');
-    }
-}
-
-/**
- * Extracts a file from a ZIP archive into memory
- * @param zipData The ZIP file data
- * @param item The Zotero item (used to get the expected filename)
- * @returns The extracted file data
- */
-async function extractFileFromZip(zipData: Uint8Array, item: Zotero.Item): Promise<Uint8Array> {
-    // Write ZIP to temp file for extraction (required by nsIZipReader)
-    const tempZipPath = PathUtils.join(Zotero.getTempDirectory().path, `${item.key}_temp.zip`);
-    
-    try {
-        await IOUtils.write(tempZipPath, zipData);
-
-        // Create and open ZIP reader
-        // @ts-ignore - nsIZipReader is available in Zotero/Firefox
-        const zipReader = Components.classes["@mozilla.org/libjar/zip-reader;1"]
-            .createInstance(Components.interfaces.nsIZipReader);
-        
-        zipReader.open(Zotero.File.pathToFile(tempZipPath));
-
->>>>>>> 0a00dc26
         try {
             // Find the entry to extract - prefer the expected filename, fallback to first entry
             const expectedFilename = item.attachmentFilename;
@@ -390,11 +313,8 @@
  * Handles download errors with consistent error messages
  */
 function handleDownloadError(e: any, source: 'ZFS' | 'WebDAV'): never {
-<<<<<<< HEAD
-=======
     const safeMessage = redactUrlCredentials(String(e?.message || ''));
 
->>>>>>> 0a00dc26
     // Handle specific Zotero exception types
     if (e instanceof Zotero.HTTP.BrowserOfflineException) {
         logger(`download: ${Zotero.appName} is offline`);
@@ -402,15 +322,6 @@
     }
     
     if (e instanceof Zotero.HTTP.TimeoutException) {
-<<<<<<< HEAD
-        logger(`download: Download timeout: ${e.message}`);
-        throw new Error(`Download timeout: ${e.message}`);
-    }
-    
-    if (e instanceof Zotero.HTTP.SecurityException) {
-        logger(`download: Security error downloading from ${source}: ${e.message}`);
-        throw new Error(`Security error downloading from ${source}: ${e.message}`);
-=======
         logger(`download: Download timeout: ${safeMessage}`);
         throw new Error(`Download timeout: ${safeMessage}`);
     }
@@ -418,17 +329,12 @@
     if (e instanceof Zotero.HTTP.SecurityException) {
         logger(`download: Security error downloading from ${source}: ${safeMessage}`);
         throw new Error(`Security error downloading from ${source}: ${safeMessage}`);
->>>>>>> 0a00dc26
     }
 
     // Check if it's a Zotero HTTP exception with status info
     if (e.xmlhttp) {
         const status = e.xmlhttp.status;
-<<<<<<< HEAD
-        const statusText = e.xmlhttp.statusText;
-=======
         const statusText = redactUrlCredentials(String(e.xmlhttp.statusText || ''));
->>>>>>> 0a00dc26
         
         if (status === 401 || status === 403) {
             const message = source === 'WebDAV' 
@@ -445,28 +351,11 @@
         } else if (status >= 500) {
             throw new Error(`${source} server error (${status}): ${statusText || 'Server error after retries'}`);
         } else {
-<<<<<<< HEAD
-            throw new Error(`${source} error (${status}): ${statusText || e.message || 'Unknown error'}`);
-=======
             throw new Error(`${source} error (${status}): ${statusText || safeMessage || 'Unknown error'}`);
->>>>>>> 0a00dc26
         }
     }
     
     // Check for network/connection errors
-<<<<<<< HEAD
-    if (e.message?.includes('NS_ERROR') || e.message?.includes('network')) {
-        throw new Error(`Network error downloading from ${source}: ${e.message}`);
-    }
-    
-    // Re-throw with original message if it's already descriptive
-    if (e.message) {
-        throw new Error(`Failed to download from ${source}: ${e.message}`);
-    }
-    
-    // Fallback
-    throw new Error(`Failed to download from ${source}: ${String(e)}`);
-=======
     if (safeMessage.includes('NS_ERROR') || safeMessage.includes('network')) {
         throw new Error(`Network error downloading from ${source}: ${safeMessage}`);
     }
@@ -478,7 +367,6 @@
     
     // Fallback
     throw new Error(`Failed to download from ${source}: ${redactUrlCredentials(String(e))}`);
->>>>>>> 0a00dc26
 }
 
 interface SignedDownloadInfo {
