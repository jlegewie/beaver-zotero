:root {
    --tag-blue-primary: #2ea8e5;
    --tag-blue-secondary: #2ea8e58c;
    --tag-blue-tertiary: #2ea8e54d;
    --tag-blue-quarternary: #2ea8e51f;
    --tag-blue-quinary: #2ea8e50f;
    --tag-blue-senary: #2ea8e508;

    --tag-yellow-primary: #ffd400e5;
    --tag-yellow-secondary: #ffd4008c;
    --tag-yellow-tertiary: #ffd4004d;
    --tag-yellow-quarternary: #ffd4001f;
    --tag-yellow-quinary: #ffd4000f;
    --tag-yellow-senary: #ffd40008;

    --tag-red-primary: #ff6666e5;
    --tag-red-secondary: #ff66668c;
    --tag-red-tertiary: #ff66664d;
    --tag-red-quarternary: #ff66661f;
    --tag-red-quinary: #ff66660f;
    --tag-red-senary: #ff666608;
    --tag-red-primary: #ff6666e5;
    --tag-red-secondary: #ff66668c;
    --tag-red-tertiary: #ff66664d;
    --tag-red-quarternary: #ff66661f;
    --tag-red-quinary: #ff66660f;
    --tag-red-senary: #ff666608;

    /* Webapp color scheme */
    --webapp-background: #F5F0ED;
    --webapp-foreground: #111729;
    --webapp-primary: #111729;
    --webapp-primary-foreground: #F5F0ED;
    --webapp-secondary: #FFF;
    --webapp-secondary-foreground: #111729;
    --webapp-accent: #FFD700;
    --webapp-muted: #F5F0ED;
    --webapp-muted-foreground: #6B7280;
    --webapp-border: #E8DDD6;
    --webapp-input: #FFFFFF;
    --webapp-ring: #111729;
}

/* Toolbar Button */
#zotero-beaver-tb-chat-toggle {
    list-style-image: url("chrome://beaver/content/icons/magic-wand.svg");
    -moz-context-properties: fill, fill-opacity, stroke, stroke-opacity;
    fill: var(--fill-secondary);
    stroke: var(--fill-secondary);
    width: 28px;
    height: 28px;
    padding: 4px;
}

#zotero-beaver-tb-chat-toggle:hover {
    background-color: var(--fill-quinary);
}

#zotero-beaver-tb-chat-toggle:active,
#zotero-beaver-tb-chat-toggle[selected="true"] {
    background-color: var(--fill-quarternary);
}

#zotero-beaver-tb-chat-toggle[disabled="true"] {
    opacity: .5;
}

[id^="beaver-pane-"] button,
[id^="beaver-pane-"] textarea,
[id^="beaver-pane-"] input {
    all: revert;
}

[id^="beaver-pane-"] .sources-info {
    display: inline-flex;
    align-items: center;
    cursor: default;
    /* border: 1px solid var(--accent-blue10);
    background-color: var(--accent-blue10); */
    border: 1px solid var(--fill-quinary);
    background-color: var(--fill-quinary);
    border-radius: 4px;
    color: var(--fill-secondary);
    user-select: none;
    line-height: 1.2;
    font-size: 0.85rem;
    padding-left: 0.1rem;
    padding-right: 0.2rem;
}

[id^="beaver-pane-"] .source-remove {
    /* margin-left: 0.25rem; */
    /* margin-right: 0.15rem; */
    padding: 0;
    background: none;
    border: none;
    color: var(--fill-tertiary);
    cursor: pointer;
    opacity: 0.6;
    font-size: 1.1em;
    display: inline-flex;
    align-items: center;
    transition: all 0.2s ease-in-out;
}

[id^="beaver-pane-"] .source-remove:hover {
    opacity: 1;
    color: var(--fill-primary);
    background-color: var(--fill-quinary);
    border-radius: 4px;
}

/* Component: Beaver Chat */
[id^="beaver-pane-"] .chat-container {
    font-family: -apple-system, BlinkMacSystemFont, "Segoe UI", Roboto, "Inter", sans-serif;
}

[id^="beaver-pane-"] .user-message-display {
    /* margin: 0 auto; */
    padding-left: 0.65rem;
    padding-right: 0.65rem;
    padding-top: 0.65rem;
    padding-bottom: 0.65rem;
    border: 1px solid var(--fill-quinary);
    border-radius: 6px;
    background-color: var(--material-mix-quarternary);
    user-select: text;
}

/* Source Preview Container */
[id^="beaver-pane-"] .source-preview {
    background-color: var(--material-mix-quarternary);
    color: var(--fill-secondary);
    /* border: 1px solid var(--fill-quinary); */
    border-radius: 6px;
    user-select: text;
    margin-bottom: 0.5rem;
    max-height: 380px;
    display: flex;
    flex-direction: column;
    opacity: 0;
    animation: fadeIn 0.3s ease-in-out forwards;
}

[id^="beaver-pane-"] .source-preview.no-fade {
    animation: none;
    opacity: 1;
}

@keyframes fadeIn {
    from { opacity: 0; }
    to { opacity: 1; }
}

[id^="beaver-pane-"] .source-content {
    background-color: var(--material-mix-quarternary);
    /* background-color: var(--material-sidepane); */
    border-radius: 8px;
    overflow-y: auto;
    min-height: 1.5rem;
}

/* Drag and Drop Styles */
[id^="beaver-pane-"] .user-message-display {
    position: relative;
}

[id^="beaver-pane-"] .bg-quarternary {
    background-color: var(--fill-quarternary);
}

[id^="beaver-pane-"] .bg-senary {
    background-color: var(--fill-senary);
}

[id^="beaver-pane-"] .bg-tertiary {
    background-color: var(--fill-tertiary);
}

[id^="beaver-pane-"] .opacity-90 {
    opacity: 0.9;
}

[id^="beaver-pane-"] .inset-0 {
    top: 0;
    right: 0;
    bottom: 0;
    left: 0;
}

[id^="beaver-pane-"] .source-error-message {
    background-color: var(--fill-senary);
    border: 1px solid var(--tag-red);
    border-radius: 4px;
    padding: 0.5rem 1rem;
    font-size: 0.9rem;
    animation: fadeInShift 0.3s ease-in-out;
}

@keyframes fadeInShift {
    from { opacity: 0; transform: translateY(-10px); }
    to { opacity: 1; transform: translateY(0); }
}

/* Attachment and Note Item Hover Effect */
[id^="beaver-pane-"] .attachment-item {
    border-radius: 4px;
    transition: background-color 0.2s ease-in-out;
}

[id^="beaver-pane-"] .attachment-item:hover {
    background-color: var(--fill-senary);
    border-radius: 4px;
}

/* Optional: style for content area if needed */
[id^="beaver-pane-"] .source-content {
    min-height: 1.5rem;
}

[id^="beaver-pane-"] .chat-input {
    font-family: system-ui, -apple-system, sans-serif;
    width: 100%;
    font-size: 13px;
    /* color: var(--fill-secondary); */
    background-color: transparent;
    border: 0px solid transparent;
    /* border-radius: 8px; */
    outline: none;
    caret-color: var(--fill-primary);
    resize: none;
    padding: 1px 0;
    line-height: 1.25;
    height: calc(1.25em + 3px);
    min-height: calc(1.25em + 2px);
    max-height: 12.5em;
    /* transition: all .2s ease-in-out; */
    /* overflow-y: auto; */
}

[id^="beaver-pane-"] .chat-input:focus {
    border-color: var(--fill-quarternary);
    box-shadow: 0 0 0 0px transparent;
    background-color: transparent !important;
    border: 0px solid transparent !important;
    border-bottom-color: transparent !important;
    background-image: none !important;
}

[id^="beaver-pane-"] .chat-input:hover {
    background-color: transparent !important;
}

[id^="beaver-pane-"] .chat-input::placeholder {
    color: var(--fill-tertiary);
}


[id^="beaver-pane-"] .preference-input {
    font-family: system-ui, -apple-system, sans-serif;
    border-radius: 0.125rem;
    border: 1px solid var(--fill-quinary);
    background-color: var(--fill-senary);
    outline: none;
}

[id^="beaver-pane-"] .preference-input:focus {
    border-radius: 0.125rem;
    border: 1px solid var(--fill-quinary);
    background-color: var(--fill-senary);
    outline: none;
    /* border-bottom-color: transparent !important; */
    background-image: none !important;
}

[id^="beaver-pane-"] .preference-input:hover {
    background-color: var(--fill-senary) !important;
}

[id^="beaver-pane-"] .preference-input::placeholder {
    color: var(--fill-tertiary);
}


/* Layout Utilities */
[id^="beaver-pane-"], [id^="beaver-pane-"] .display-flex { display: flex; }
[id^="beaver-pane-"] .flex-none { flex: none; }
[id^="beaver-pane-"] .flex-row { flex-direction: row; }
[id^="beaver-pane-"] .flex-col { flex-direction: column; }
[id^="beaver-pane-"], [id^="beaver-pane-"] .flex-1 { flex: 1; }
[id^="beaver-pane-"] .flex-wrap { flex-wrap: wrap; }
[id^="beaver-pane-"] .flex-shrink-0 { flex-shrink: 0 }
[id^="beaver-pane-"] .items-center { align-items: center; }
[id^="beaver-pane-"] .items-start { align-items: flex-start; }
[id^="beaver-pane-"] .items-end { align-items: flex-end; }
[id^="beaver-pane-"] .justify-center { justify-content: center; }
[id^="beaver-pane-"] .justify-between { justify-content: space-between; }
[id^="beaver-pane-"] .justify-end { justify-content: flex-end; }
[id^="beaver-pane-"], [id^="beaver-pane-"] .h-full { height: 100%; }
[id^="beaver-pane-"] .h-screen { height: 100vh; }
[id^="beaver-pane-"] .w-full { width: 100%; }
[id^="beaver-pane-"] .w-90 { width: 90%; }
[id^="beaver-pane-"] .w-screen { width: 100vw; }
[id^="beaver-pane-"] .max-w-full { max-width: 100%; }
[id^="beaver-pane-"] .max-h-full { max-height: 100%; }
[id^="beaver-pane-"] .max-height-200 { max-height: 200px; }
[id^="beaver-pane-"] .fit-content { width: fit-content; }
[id^="beaver-pane-"] .object-contain { object-fit: contain; }
[id^="beaver-pane-"] .min-w-0 { min-width: 0; }
[id^="beaver-pane-"] .min-h-0 { min-height: 0; }
[id^="beaver-pane-"] .relative { position: relative; }
[id^="beaver-pane-"] .fixed { position: fixed; }
[id^="beaver-pane-"] .truncate { text-overflow: ellipsis; overflow: hidden; white-space: nowrap; }
[id^="beaver-pane-"] .text-left { text-align: left; }
[id^="beaver-pane-"] .text-center { text-align: center; }
[id^="beaver-pane-"] .text-right { text-align: right; }
[id^="beaver-pane-"] .align-self-start { align-self: flex-start; }

[id^="beaver-pane-"] .absolute { position: absolute; }
[id^="beaver-pane-"] .left-1\/2 { left: 50%; }
[id^="beaver-pane-"] .transform { transform: none; }
[id^="beaver-pane-"] .-translate-x-1\/2 { transform: translateX(-50%); }
[id^="beaver-pane-"] .z-10 { z-index: 10; }
[id^="beaver-pane-"] .z-1000 { z-index: 1000; }
[id^="beaver-pane-"] .hidden { display: none; }

[id^="beaver-pane-"] .inline-flex { display: inline-flex; }
[id^="beaver-pane-"] .inline-block { display: inline-block; }
[id^="beaver-pane-"] .block { display: block; }
[id^="beaver-pane-"] .whitespace-nowrap { white-space: nowrap; }
[id^="beaver-pane-"] .whitespace-normal { white-space: normal; }

[id^="beaver-pane-"] .single-line {
    display: inline-block;
    white-space: nowrap;
}


/* Spacing */
[id^="beaver-pane-"] .gap-05 { column-gap: 0.125rem; row-gap: 0.125rem; }
[id^="beaver-pane-"] .gap-1 { column-gap: 0.375rem; row-gap: 0.25rem; }
[id^="beaver-pane-"] .gap-15 { column-gap: 0.425rem; row-gap: 0.30rem; }
[id^="beaver-pane-"] .gap-2 { column-gap: 0.5rem; row-gap: 0.35rem; }
[id^="beaver-pane-"] .gap-25 { column-gap: 0.625rem; row-gap: 0.45rem; }
[id^="beaver-pane-"] .gap-3 { column-gap: 0.75rem; row-gap: 0.5rem; }
[id^="beaver-pane-"] .gap-4 { column-gap: 1rem; row-gap: 0.75rem; }
[id^="beaver-pane-"] .gap-5 { column-gap: 1.25rem; row-gap: 1.2rem; }
<<<<<<< HEAD
[id^="beaver-pane-"] .gap-1 { column-gap: 0.375rem; row-gap: 0.25rem; }
=======
[id^="beaver-pane-"] .gap-2 { column-gap: 0.5rem; row-gap: 0.35rem; }
[id^="beaver-pane-"] .gap-3 { column-gap: 0.75rem; row-gap: 0.5rem; }
>>>>>>> 06199e08
[id^="beaver-pane-"] .gap-col-1 { column-gap: 0.25rem; }
[id^="beaver-pane-"] .gap-col-2 { column-gap: 0.35rem; }
[id^="beaver-pane-"] .gap-col-3 { column-gap: 0.5rem; }
[id^="beaver-pane-"] .gap-row-1 { row-gap: 0.25rem; }
[id^="beaver-pane-"] .gap-row-2 { row-gap: 0.35rem; }
[id^="beaver-pane-"] .gap-row-3 { row-gap: 0.5rem; }
[id^="beaver-pane-"] .p-0 { padding: 0.1rem; }
[id^="beaver-pane-"] .p-1 { padding: 0.25rem; }
[id^="beaver-pane-"] .p-15 { padding: 0.375rem; }
[id^="beaver-pane-"] .p-2 { padding: 0.5rem; }
[id^="beaver-pane-"] .p-25 { padding: 0.625rem; }
[id^="beaver-pane-"] .p-3 { padding: 0.75rem; }
[id^="beaver-pane-"] .p-4 { padding: 1rem; }
[id^="beaver-pane-"] .px-1 { padding-left: 0.25rem; padding-right: 0.25rem; }
[id^="beaver-pane-"] .px-15 { padding-left: 0.375rem; padding-right: 0.375rem; }
[id^="beaver-pane-"] .px-2 { padding-left: 0.5rem; padding-right: 0.5rem; }
[id^="beaver-pane-"] .px-25 { padding-left: 0.625rem; padding-right: 0.625rem; }
[id^="beaver-pane-"] .px-3 { padding-left: 0.75rem; padding-right: 0.75rem; }
[id^="beaver-pane-"] .px-4 { padding-left: 1rem; padding-right: 1rem; }
[id^="beaver-pane-"] .px-5 { padding-left: 1.25rem; padding-right: 1.25rem; }
[id^="beaver-pane-"] .py-05 { padding-top: 0.125rem; padding-bottom: 0.125rem; }
[id^="beaver-pane-"] .py-1 { padding-top: 0.25rem; padding-bottom: 0.25rem; }
[id^="beaver-pane-"] .py-15 { padding-top: 0.375rem; padding-bottom: 0.375rem; }
[id^="beaver-pane-"] .py-2 { padding-top: 0.5rem; padding-bottom: 0.5rem; }
[id^="beaver-pane-"] .py-3 { padding-top: 0.75rem; padding-bottom: 0.75rem; }
[id^="beaver-pane-"] .py-4 { padding-top: 1rem; padding-bottom: 1rem; }
[id^="beaver-pane-"] .pb-1 { padding-bottom: 0.25rem; }
[id^="beaver-pane-"] .pb-2 { padding-bottom: 0.5rem; }
[id^="beaver-pane-"] .pb-3 { padding-bottom: 0.75rem; }
[id^="beaver-pane-"] .pb-4 { padding-bottom: 1rem; }
[id^="beaver-pane-"] .pt-0 { padding-top: 0rem; }
[id^="beaver-pane-"] .pt-1 { padding-top: 0.25rem; }
[id^="beaver-pane-"] .pt-2 { padding-top: 0.5rem; }
[id^="beaver-pane-"] .pt-3 { padding-top: 0.75rem; }
[id^="beaver-pane-"] .pt-4 { padding-top: 1rem; }
[id^="beaver-pane-"] .m-0 { margin: 0rem; }
[id^="beaver-pane-"] .m-1 { margin: 0.25rem; }
[id^="beaver-pane-"] .m-2 { margin: 0.5rem; }
[id^="beaver-pane-"] .m-3 { margin: 0.75rem; }
[id^="beaver-pane-"] .mx-1 { margin-left: 0.25rem; margin-right: 0.25rem; }
[id^="beaver-pane-"] .mx-2 { margin-left: 0.5rem; margin-right: 0.5rem; }
[id^="beaver-pane-"] .mx-3 { margin-left: 0.75rem; margin-right: 0.75rem; }
[id^="beaver-pane-"] .mx-auto { margin-left: auto; margin-right: auto; }
[id^="beaver-pane-"] .mb-075 { margin-bottom: 0.075rem; }
[id^="beaver-pane-"] .mb-1 { margin-bottom: 0.15rem; }
[id^="beaver-pane-"] .mb-15 { margin-bottom: 0.35rem; }
[id^="beaver-pane-"] .mb-2 { margin-bottom: 0.5rem; }
[id^="beaver-pane-"] .mb-3 { margin-bottom: 0.75rem; }
[id^="beaver-pane-"] .mb-4 { margin-bottom: 1rem; }
[id^="beaver-pane-"] .mb-6 { margin-bottom: 1.5rem; }
[id^="beaver-pane-"] .mb-8 { margin-bottom: 2rem; }
[id^="beaver-pane-"] .mr-01 { margin-right: 0.1rem; }
[id^="beaver-pane-"] .mr-015 { margin-right: 0.15rem; }
[id^="beaver-pane-"] .mr-1 { margin-right: 0.25rem; }
[id^="beaver-pane-"] .mr-2 { margin-right: 0.5rem; }
[id^="beaver-pane-"] .mr-3 { margin-right: 0.75rem; }
[id^="beaver-pane-"] .mr-4 { margin-right: 1rem; }
[id^="beaver-pane-"] .mr-5 { margin-right: 1.25rem; }
[id^="beaver-pane-"] .ml-05 { margin-left: 0.125rem; }
[id^="beaver-pane-"] .ml-1 { margin-left: 0.25rem; }
[id^="beaver-pane-"] .ml-15 { margin-left: 0.375rem; }
[id^="beaver-pane-"] .ml-2 { margin-left: 0.5rem; }
[id^="beaver-pane-"] .ml-3 { margin-left: 0.75rem; }
[id^="beaver-pane-"] .ml-4 { margin-left: 1rem; }
[id^="beaver-pane-"] .ml-5 { margin-left: 1.25rem; }
[id^="beaver-pane-"] .mt-010 { margin-top: 0.1rem; }
[id^="beaver-pane-"] .mt-015 { margin-top: 0.15rem; }
[id^="beaver-pane-"] .mt-020 { margin-top: 0.20rem; }
[id^="beaver-pane-"] .mt-1 { margin-top: 0.25rem; }
[id^="beaver-pane-"] .mt-15 { margin-top: 0.375rem; }
[id^="beaver-pane-"] .mt-2 { margin-top: 0.5rem; }
[id^="beaver-pane-"] .mt-3 { margin-top: 0.75rem; }
[id^="beaver-pane-"] .mt-4 { margin-top: 1rem; }
[id^="beaver-pane-"] .mt-5 { margin-top: 1.25rem; }
[id^="beaver-pane-"] .mt-6 { margin-top: 1.5rem; }
[id^="beaver-pane-"] .mt-7 { margin-top: 1.75rem; }
[id^="beaver-pane-"] .mt-8 { margin-top: 2rem; }
[id^="beaver-pane-"] .my-1 { margin-top: 0.25rem; margin-bottom: 0.25rem; }
[id^="beaver-pane-"] .my-2 { margin-top: 0.5rem; margin-bottom: 0.5rem; }
[id^="beaver-pane-"] .my-3 { margin-top: 0.75rem; margin-bottom: 0.75rem; }
[id^="beaver-pane-"] .h-2 { height: 0.5rem; }
[id^="beaver-pane-"] .-mt-010 { margin-top: -0.1rem; }
[id^="beaver-pane-"] .-mb-015 { margin-bottom: -0.15rem; }
[id^="beaver-pane-"] .-mb-1 { margin-bottom: -0.25rem; }
[id^="beaver-pane-"] .-mt-1 { margin-top: -0.25rem; }
[id^="beaver-pane-"] .-mt-2 { margin-top: -0.5rem; }
[id^="beaver-pane-"] .-mt-3 { margin-top: -0.75rem; }

[id^="beaver-pane-"] .-ml-015 { margin-left: -0.15rem; }
[id^="beaver-pane-"] .-ml-020 { margin-left: -0.20rem; }
[id^="beaver-pane-"] .-ml-05 { margin-left: -0.125rem; }
[id^="beaver-pane-"] .-ml-1 { margin-left: -0.25rem; }
[id^="beaver-pane-"] .-ml-15 { margin-left: -0.375rem; }
[id^="beaver-pane-"] .-ml-2 { margin-left: -0.5rem; }
[id^="beaver-pane-"] .-ml-3 { margin-left: -0.75rem; }
[id^="beaver-pane-"] .-mr-005 { margin-right: -0.05rem; }
[id^="beaver-pane-"] .-mr-0035 { margin-right: -0.035rem; }
[id^="beaver-pane-"] .-mr-010 { margin-right: -0.10rem; }
[id^="beaver-pane-"] .-mr-015 { margin-right: -0.15rem; }
[id^="beaver-pane-"] .-mr-020 { margin-right: -0.20rem; }
[id^="beaver-pane-"] .-mr-1 { margin-right: -0.25rem; }
[id^="beaver-pane-"] .-mr-2 { margin-right: -0.5rem; }
[id^="beaver-pane-"] .-mr-3 { margin-right: -0.75rem; }
[id^="beaver-pane-"] .inset-x-0 { left: 0; right: 0; }
[id^="beaver-pane-"] .translate-y-full { transform: translateY(100%); }
[id^="beaver-pane-"] .-translate-y-full { transform: translateY(-100%); }
[id^="beaver-pane-"] .top-4 { top: 1rem; }


/* Typography */
[id^="beaver-pane-"] .text-xs { font-size: 0.75rem; }
[id^="beaver-pane-"] .text-sm { font-size: 0.875rem; }
[id^="beaver-pane-"] .text-base { font-size: 1rem; }
[id^="beaver-pane-"] .text-lg { font-size: 1.125rem; }
[id^="beaver-pane-"] .text-xl { font-size: 1.25rem; }
[id^="beaver-pane-"] .text-2xl { font-size: 1.5rem; }
[id^="beaver-pane-"] .text-underline { text-decoration: underline; }
[id^="beaver-pane-"] .font-medium { font-weight: 500; }
[id^="beaver-pane-"] .font-semibold { font-weight: 600; }
[id^="beaver-pane-"] .font-bold { font-weight: 700; }
[id^="beaver-pane-"] .font-color-primary { color: var(--fill-primary); }
[id^="beaver-pane-"] .font-color-secondary { color: var(--fill-secondary); }
[id^="beaver-pane-"] .font-color-tertiary { color: var(--fill-tertiary); }
[id^="beaver-pane-"] .font-color-quarternary { color: var(--fill-quarternary); }
[id^="beaver-pane-"] .font-color-quinary { color: var(--fill-quinary); }
[id^="beaver-pane-"] .font-color-senary { color: var(--fill-senary); }
[id^="beaver-pane-"] .font-color-red { color: var(--tag-red); opacity: 0.8; }
[id^="beaver-pane-"] .font-color-green { color: var(--tag-green); opacity: 0.8; }
[id^="beaver-pane-"] .font-color-accent-green { color: var(--accent-green); opacity: 0.8; }
[id^="beaver-pane-"] .font-color-orange { color: var(--tag-orange); opacity: 0.8; }
[id^="beaver-pane-"] .font-color-blue { color: var(--tag-blue); opacity: 0.8; }
[id^="beaver-pane-"] .font-color-yellow { color: var(--tag-yellow); opacity: 0.8; }
[id^="beaver-pane-"] .font-color-purple { color: var(--tag-purple); opacity: 0.8; }
[id^="beaver-pane-"] .font-color-error { color: var(--tag-red); opacity: 0.8; }

[id^="beaver-pane-"] .user-select-none { user-select: none; }
[id^="beaver-pane-"] .user-select-text { user-select: text; }

[id^="beaver-pane-"] .line-through { text-decoration: line-through; }

/* Transitions */
[id^="beaver-pane-"] .transition { transition: all 0.2s ease-in-out; }
[id^="beaver-pane-"] .transition-colors { transition: background-color 0.2s ease-in-out, color 0.2s ease-in-out; }
[id^="beaver-pane-"] .transition-opacity { transition: opacity 0.2s ease-in-out; }
[id^="beaver-pane-"] .duration-300 { transition-duration: 0.3s; }
[id^="beaver-pane-"] .duration-400 { transition-duration: 0.4s; }
[id^="beaver-pane-"] .duration-500 { transition-duration: 0.5s; }
[id^="beaver-pane-"] .duration-700 { transition-duration: 0.7s; }
[id^="beaver-pane-"] .duration-1000 { transition-duration: 1s; }
[id^="beaver-pane-"] .ease-in-out { transition-timing-function: ease-in-out; }
[id^="beaver-pane-"] .ease-in { transition-timing-function: ease-in; }
[id^="beaver-pane-"] .ease-out { transition-timing-function: ease-out; }

/* States */
[id^="beaver-pane-"] .opacity-0 { opacity: 0; }
[id^="beaver-pane-"] .opacity-50 { opacity: 0.5; }
[id^="beaver-pane-"] .opacity-60 { opacity: 0.6; }
[id^="beaver-pane-"] .opacity-70 { opacity: 0.7; }
[id^="beaver-pane-"] .opacity-80 { opacity: 0.8; }
[id^="beaver-pane-"] .opacity-90 { opacity: 0.9; }
[id^="beaver-pane-"] .opacity-100 { opacity: 1; }
[id^="beaver-pane-"] .cursor-pointer { cursor: pointer; }
[id^="beaver-pane-"] .cursor-not-allowed { cursor: not-allowed; }
/* Scaling */

[id^="beaver-pane-"] .scale-60 { transform: scale(0.6); }
[id^="beaver-pane-"] .scale-70 { transform: scale(0.7); }
[id^="beaver-pane-"] .scale-75 { transform: scale(0.75); }
[id^="beaver-pane-"] .scale-80 { transform: scale(0.8); }
[id^="beaver-pane-"] .scale-85 { transform: scale(0.85); }
[id^="beaver-pane-"] .scale-90 { transform: scale(0.9); }
[id^="beaver-pane-"] .scale-95 { transform: scale(0.95); }
[id^="beaver-pane-"] .scale-100 { transform: scale(1); }
[id^="beaver-pane-"] .scale-105 { transform: scale(1.05); }
[id^="beaver-pane-"] .scale-11 { transform: scale(1.1); }
[id^="beaver-pane-"] .scale-115 { transform: scale(1.15); }
[id^="beaver-pane-"] .scale-12 { transform: scale(1.2); }
[id^="beaver-pane-"] .scale-125 { transform: scale(1.25); }
[id^="beaver-pane-"] .scale-13 { transform: scale(1.3); }
[id^="beaver-pane-"] .scale-14 { transform: scale(1.4); }
[id^="beaver-pane-"] .scale-15 { transform: scale(1.5); }

/* Overflow */
[id^="beaver-pane-"] .overflow-scroll { overflow: scroll; }
[id^="beaver-pane-"] .overflow-auto { overflow: auto; }
[id^="beaver-pane-"] .overflow-y-auto { overflow-y: auto; }
[id^="beaver-pane-"] .overflow-x-auto { overflow-x: auto; }
[id^="beaver-pane-"] .overflow-hidden { overflow: hidden; }
[id^="beaver-pane-"] .overflow-x-hidden { overflow-x: hidden; }
[id^="beaver-pane-"] .overflow-y-hidden { overflow-y: hidden; }
[id^="beaver-pane-"] .text-ellipsis { text-overflow: ellipsis; }

/* Opacity */
[id^="beaver-pane-"] .opacity-0 { opacity: 0; }
[id^="beaver-pane-"] .opacity-25 { opacity: 0.25; }
[id^="beaver-pane-"] .opacity-50 { opacity: 0.5; }
[id^="beaver-pane-"] .opacity-75 { opacity: 0.75; }
[id^="beaver-pane-"] .opacity-90 { opacity: 0.9; }

/* Background colors */
[id^="beaver-pane-"] .bg-sidepane { background-color: var(--material-sidepane); }
[id^="beaver-pane-"] .bg-primary { background-color: var(--fill-primary); }
[id^="beaver-pane-"] .bg-secondary { background-color: var(--fill-secondary); }
[id^="beaver-pane-"] .bg-tertiary { background-color: var(--fill-tertiary); }
[id^="beaver-pane-"] .bg-quaternary { background-color: var(--material-mix-quarternary); }
[id^="beaver-pane-"] .bg-quinary { background-color: var(--fill-quinary); }
[id^="beaver-pane-"] .bg-senary { background-color: var(--fill-senary); }

/* Rounded corners */
[id^="beaver-pane-"] .rounded-sm { border-radius: 0.125rem; }
[id^="beaver-pane-"] .rounded-md { border-radius: 0.375rem; }
[id^="beaver-pane-"] .rounded-lg { border-radius: 0.5rem; }
[id^="beaver-pane-"] .rounded-xl { border-radius: 0.75rem; }

/* Borders */
[id^="beaver-pane-"] .border-left-quinary { border-left: 1px solid var(--fill-quinary); }
[id^="beaver-pane-"] .border-left-quarternary { border-left: 1px solid var(--fill-quarternary); }
[id^="beaver-pane-"] .border-right-quinary { border-right: 1px solid var(--fill-quinary); }
[id^="beaver-pane-"] .border-top-quinary { border-top: 1px solid var(--fill-quinary); }
[id^="beaver-pane-"] .border-bottom-quinary { border-bottom: 1px solid var(--fill-quinary); }
[id^="beaver-pane-"] .border-quinary { border: 1px solid var(--fill-quinary); }
[id^="beaver-pane-"] .border-quarternary { border: 1px solid var(--material-mix-quarternary); }
[id^="beaver-pane-"] .border-popup { border: 1px solid var(--fill-quarternary); }
[id^="beaver-pane-"] .border-transparent { border: 1px solid transparent; }
[id^="beaver-pane-"] .border-error { border: 1px solid var(--tag-red-secondary); }

/* Shadows */
[id^="beaver-pane-"] .shadow-sm { box-shadow: 0 0.125rem 0.25rem rgba(0, 0, 0, 0.1); }
[id^="beaver-pane-"] .shadow-md { box-shadow: 0 0.375rem 0.75rem rgba(0, 0, 0, 0.15); }
[id^="beaver-pane-"] .shadow-md-top { box-shadow: 0 0.375rem 0.75rem rgba(0, 0, 0, 0.125), 0 -0.075rem 0.75rem rgba(0, 0, 0, 0.075); }
[id^="beaver-pane-"] .shadow-lg { box-shadow: 0 0.5rem 1rem rgba(0, 0, 0, 0.15); }
[id^="beaver-pane-"] .shadow-xl { box-shadow: 0 0.75rem 1.5rem rgba(0, 0, 0, 0.15); }

/* Scrollbar */
[id^="beaver-pane-"] .scrollbar {
    scrollbar-color: var(--color-scrollbar) var(--color-scrollbar-background);
}


/* [id^="beaver-pane-"] .markdown {
    margin-top: 0px !important;
    width: 100%;
    line-height: 1.5;
} */

[id^="beaver-pane-"] .markdown p {
    margin-block-start: 0px !important;
    margin-block-end: 0px !important;
}

[id^="beaver-pane-"] .markdown .katex {
    /* Styles for inline math */
    display: inline-block;
    margin: 0 0.1em;
    font-size: 1.1em !important;
}

[id^="beaver-pane-"] .markdown .katex-display {
    /* Styles for display math */
    /* display: block; */
    /* font-size: 1.2em !important; */
    padding: 0rem;
    overflow: auto;
}

[id^="beaver-pane-"] .markdown a {
    color: var(--tag-blue);
    opacity: 0.8;
    text-decoration: none;
}

[id^="beaver-pane-"] .markdown a:hover {
    text-decoration: underline;
}

[id^="beaver-pane-"] .markdown span.zotero-citation {
    cursor: pointer;
    font-size: 0.8em;
    margin-left: 0.15em;
    text-decoration: none;
    background: var(--fill-quinary);
    padding-right: 0.35em;
    padding-left: 0.35em;
    border-radius: 0.25em;
    border: 1px solid var(--fill-quinary);
    color: var(--fill-secondary);
    transition: all 0.2s ease-in-out;
}

[id^="beaver-pane-"] .markdown span.zotero-citation:hover {
    color: var(--fill-primary);
    /* border: 1px solid var(--fill-quarternary); */
}

[id^="beaver-pane-"] .markdown h1,
[id^="beaver-pane-"] .markdown h2,
[id^="beaver-pane-"] .markdown h3,
[id^="beaver-pane-"] .markdown h4,
[id^="beaver-pane-"] .markdown h5,
[id^="beaver-pane-"] .markdown h6 {
    margin-top: 6px;
    margin-bottom: 6px;
    font-weight: 600;
    line-height: 1.5;
}

[id^="beaver-pane-"] .markdown h1 {
    font-size: 1.35em;
    padding-top: 0.3em;
    padding-bottom: 0.2em;
}

[id^="beaver-pane-"] .markdown h2 {
    font-size: 1.2em;
    font-weight: 700;
    padding-top: 0.3em;
    /* padding-bottom: 0.1em; */
}

[id^="beaver-pane-"] .markdown h3 {
    font-size: 1.1em;
    padding-top: 0.15em;
}

[id^="beaver-pane-"] .markdown h4 {
    font-size: 1em;
}

[id^="beaver-pane-"] .markdown h5 {
    font-size: 0.9em;
}

[id^="beaver-pane-"] .markdown h6 {
    font-size: 0.8em;
    color: var(--fill-secondary);
}

[id^="beaver-pane-"] .markdown p:not(:last-child) {
    margin-top: 0px !important;
    margin-bottom: 0.5em !important;
}

[id^="beaver-pane-"] .markdown ul,
[id^="beaver-pane-"] .markdown ol {
    margin: 1em 0;
    padding-left: 2em;
    margin-block-start: 0.75em;
    margin-block-end: 0.75em;
}

[id^="beaver-pane-"] .markdown ul {
    list-style-type: disc;
}

[id^="beaver-pane-"] .markdown ol {
    list-style-type: decimal;
}

[id^="beaver-pane-"] .markdown li {
    margin-bottom: 0.5em;
    line-height: 1.5;
}

[id^="beaver-pane-"] .markdown ul ul,
[id^="beaver-pane-"] .markdown ol ul {
    list-style-type: circle;
    margin-top: 0.3em;
}

[id^="beaver-pane-"] .markdown ol ol,
[id^="beaver-pane-"] .markdown ul ol {
    list-style-type: lower-latin;
    margin-top: 0.3em;
}

[id^="beaver-pane-"] .markdown ul ul ul,
[id^="beaver-pane-"] .markdown ol ul ul {
    list-style-type: square;
}

[id^="beaver-pane-"] .markdown ol ol ol,
[id^="beaver-pane-"] .markdown ul ol ol {
    list-style-type: lower-roman;
}

[id^="beaver-pane-"] .markdown pre {
    margin: 1.2em 0;
    padding: 1em;
    /* width: 100%; */
    /* max-width: 100%; */
    overflow-x: auto;
    font-size: 90%;
    line-height: 1.45;
    background-color: var(--fill-senary) !important;
    border: 1px solid var(--fill-quinary) !important;
    border-radius: 2px;
}

[id^="beaver-pane-"] .markdown :not(pre)>code {
    font-size: 85%;
    padding-top: 0.15em;
    padding-bottom: 0.15em;
    padding-left: 0.2em;
    padding-right: 0.2em;
    border-radius: 4px;
    background-color: var(--fill-quarternary) !important;
    border: 1px solid var(--fill-quarternary) !important;
} 

[id^="beaver-pane-"] .markdown blockquote {
    margin-top: 0.75em;
    margin-bottom: 0.75em;
    padding: 0 1em;
    border-left: 1px solid var(--fill-quarternary);
}

[id^="beaver-pane-"] .markdown img {
    max-width: 100%;
    box-sizing: content-box;
    background-color: var(--fill-primary);
}

[id^="beaver-pane-"] .markdown hr {
    height: 1px;
    margin-top: 1em;
    margin-bottom: 1em;
    background-color: var(--fill-tertiary);
    border: 0;
    color: var(--fill-tertiary);
}

[id^="beaver-pane-"] .markdown table {
    padding-top: 1em;
    padding-bottom: 1em;
    display: block;
    width: 100%;
    overflow: auto;
    border-spacing: 0;
    border-collapse: collapse;
}

[id^="beaver-pane-"] .markdown table th {
    font-weight: 600;
}

[id^="beaver-pane-"] .markdown table th,
[id^="beaver-pane-"] .markdown table td {
    padding: 6px 13px;
    border: 1px solid var(--fill-secondary);
}

[id^="beaver-pane-"] .markdown table tr {
    border-top: 1px solid var(--fill-secondary);
}

/* Hover-based fade utility classes */
[id^="beaver-pane-"] .hover-trigger { position: relative; }
[id^="beaver-pane-"] .hover-fade { 
    opacity: 0;
    visibility: hidden;
    transition: opacity 0.2s ease-in-out, visibility 0.2s ease-in-out;
}
[id^="beaver-pane-"] .hover-trigger:hover .hover-fade { 
    opacity: 1;
    visibility: visible;
}
/* Variants with different initial opacity */
[id^="beaver-pane-"] .hover-fade-partial {
    opacity: 0.2;
    transition: opacity 0.2s ease-in-out;
}
[id^="beaver-pane-"] .hover-trigger:hover .hover-fade-partial {
    opacity: 1;
}
/* Delay variant */
[id^="beaver-pane-"] .hover-fade-delay {
    opacity: 0;
    visibility: hidden;
    transition: opacity 0.3s ease-in-out 0.1s, visibility 0.3s ease-in-out 0.1s;
}
[id^="beaver-pane-"] .hover-trigger:hover .hover-fade-delay {
    opacity: 1;
    visibility: visible;
}

/* Component: Tooltip */
[id^="beaver-pane-"] .tooltip-container {
    position: absolute;
    z-index: 1000;
    padding: 4px 8px;
    border-radius: 4px;
    background-color: var(--material-mix-quarternary);
    box-shadow: 0 2px 8px rgba(0, 0, 0, 0.15);
    font-size: 0.85rem;
    line-height: 1.4;
    max-width: 250px;
    word-wrap: break-word;
    pointer-events: none;
    color: var(--fill-secondary);
    border: 1px solid var(--fill-quarternary);
    transform: translateX(-50%);
    white-space: normal;
}

[id^="beaver-pane-"] .tooltip-container.whitespace-nowrap {
    white-space: nowrap;
    max-width: none;
}

/* Arrow styles with border */
[id^="beaver-pane-"] .tooltip-arrow {
    position: absolute;
    width: 0;
    height: 0;
    transform: translateX(-50%);
}

[id^="beaver-pane-"] .tooltip-arrow-bottom {
    top: -6px;
    border-left: 6px solid transparent;
    border-right: 6px solid transparent;
    border-bottom: 6px solid var(--fill-quarternary);
}

[id^="beaver-pane-"] .tooltip-arrow-bottom::after {
    content: '';
    position: absolute;
    left: -5px;
    top: 1px;
    border-left: 5px solid transparent;
    border-right: 5px solid transparent;
    border-bottom: 5px solid var(--material-mix-quarternary);
}

[id^="beaver-pane-"] .tooltip-arrow-top {
    bottom: -6px;
    border-left: 6px solid transparent;
    border-right: 6px solid transparent;
    border-top: 6px solid var(--fill-quarternary);
}

[id^="beaver-pane-"] .tooltip-arrow-top::after {
    content: '';
    position: absolute;
    left: -5px;
    bottom: 1px;
    border-left: 5px solid transparent;
    border-right: 5px solid transparent;
    border-top: 5px solid var(--material-mix-quarternary);
}

@keyframes tooltipFadeIn {
    from { opacity: 0; transform: translateY(5px) translateX(-50%); }
    to { opacity: 1; transform: translateY(0) translateX(-50%); }
}

@keyframes tooltipFadeInTop {
    from { opacity: 0; transform: translateY(-5px) translateX(-50%); }
    to { opacity: 1; transform: translateY(0) translateX(-50%); }
}

[id^="beaver-pane-"] .tooltip-fade-in-bottom {
    animation: tooltipFadeIn 0.2s ease-in-out forwards;
}

[id^="beaver-pane-"] .tooltip-fade-in-top {
    animation: tooltipFadeInTop 0.2s ease-in-out forwards;
}


/* Common button styles - shared across all variants */
[id^="beaver-pane-"] .button-base {
    cursor: pointer;
    border-radius: 4px;
    transition: all 0.2s ease-in-out;
    font-size: 0.9rem;
    padding: 2px 6px;
    display: inline-flex;
    align-items: center;
    gap: 6px;
}

[id^="beaver-pane-"] .button-base:disabled {
    cursor: not-allowed;
}

[id^="beaver-pane-"] .button-base.loading {
    position: relative;
}

[id^="beaver-pane-"] .button-base .spinner {
    color: currentColor;
}

[id^="beaver-pane-"] .button-base.has-loading-text .spinner {
    margin-left: 0.5rem;
}

[id^="beaver-pane-"] .button-base.icon-only {
    padding: 4px;
    justify-content: center;
}

[id^="beaver-pane-"] .button-base svg {
    width: 1em;
    height: 1em;
    flex-shrink: 0;
}

/* Button: Solid variant */
[id^="beaver-pane-"] .variant-solid {
    cursor: pointer;
    border: 1px solid var(--accent-blue);
    border-radius: 4px;
    transition: all 0.2s ease-in-out;
    font-size: 0.9rem;
    background-color: var(--accent-blue);
    color: var(--accent-white);
    padding: 2px 6px;
    display: inline-flex;
    align-items: center;
    gap: 6px;
}

[id^="beaver-pane-"] .variant-solid:hover {
    filter: brightness(1.15);
}

[id^="beaver-pane-"] .variant-solid:disabled {
    cursor: not-allowed;
    opacity: 0.5;
    filter: none;
}

[id^="beaver-pane-"] .variant-solid.loading {
    position: relative;
}

[id^="beaver-pane-"] .variant-solid .spinner {
    color: currentColor;
}

[id^="beaver-pane-"] .variant-solid.has-loading-text .spinner {
    margin-left: 0.5rem;
}

[id^="beaver-pane-"] .variant-solid.icon-only {
    padding: 4px;
    align-items: center;
    justify-content: center;
}

[id^="beaver-pane-"] .variant-solid svg {
    width: 1em;
    height: 1em;
    flex-shrink: 0;
}

/* Button: Surface variant - refined from existing CSS */
[id^="beaver-pane-"] .variant-surface {
    cursor: pointer;
    border: 1px solid var(--fill-quarternary);
    border-radius: 4px;
    transition: all 0.2s ease-in-out;
    font-size: 0.9rem;
    background-color: var(--fill-quarternary);
    color: var(--fill-secondary);
    padding: 2px 6px;
    display: inline-flex;
    align-items: center;
    gap: 6px;
}

[id^="beaver-pane-"] .variant-surface:hover {
    color: var(--fill-primary);
    background-color: var(--fill-tertiary);
}

[id^="beaver-pane-"] .variant-surface:disabled {
    cursor: not-allowed;
    background-color: var(--fill-quinary);
    color: var(--fill-tertiary);
    border-color: var(--fill-quinary);
}

[id^="beaver-pane-"] .variant-surface.loading {
    position: relative;
}

[id^="beaver-pane-"] .variant-surface .spinner {
    color: currentColor;
}

[id^="beaver-pane-"] .variant-surface.has-loading-text .spinner {
    margin-left: 0.5rem;
}

[id^="beaver-pane-"] .variant-surface.icon-only {
    padding: 4px;
    align-items: center;
    justify-content: center;
}

[id^="beaver-pane-"] .variant-surface svg {
    width: 1em;
    height: 1em;
    flex-shrink: 0;
}

/* Button: Outline variant */
[id^="beaver-pane-"] .variant-outline {
    cursor: pointer;
    border: 1px solid var(--fill-quarternary);
    border-radius: 4px;
    transition: all 0.2s ease-in-out;
    font-size: 0.9rem;
    background-color: transparent;
    color: var(--fill-secondary);
    padding: 2px 6px;
    display: inline-flex;
    align-items: center;
    gap: 6px;
}

[id^="beaver-pane-"] .variant-outline:hover {
    /* color: var(--fill-primary); */
    /* border-color: var(--fill-tertiary); */
    background-color: var(--fill-quinary);
}

[id^="beaver-pane-"] .variant-outline:disabled {
    cursor: not-allowed;
    color: var(--fill-tertiary);
    border-color: var(--fill-quarternary);
    background-color: transparent;
}

[id^="beaver-pane-"] .variant-outline.loading {
    position: relative;
}

[id^="beaver-pane-"] .variant-outline .spinner {
    color: currentColor;
}

[id^="beaver-pane-"] .variant-outline.has-loading-text .spinner {
    margin-left: 0.5rem;
}

[id^="beaver-pane-"] .variant-outline.icon-only {
    padding: 4px;
    align-items: center;
    justify-content: center;
}

[id^="beaver-pane-"] .variant-outline svg {
    width: 1em;
    height: 1em;
    flex-shrink: 0;
}

/* Button: Subtle variant */
[id^="beaver-pane-"] .variant-subtle {
    cursor: pointer;
    border: 1px solid transparent;
    border-radius: 4px;
    transition: all 0.2s ease-in-out;
    font-size: 0.9rem;
    background-color: var(--fill-senary);
    color: var(--fill-secondary);
    padding: 2px 6px;
    display: inline-flex;
    align-items: center;
    gap: 6px;
}

[id^="beaver-pane-"] .variant-subtle:hover {
    color: var(--fill-primary);
    background-color: var(--fill-quinary);
}

[id^="beaver-pane-"] .variant-subtle:disabled {
    cursor: not-allowed;
    color: var(--fill-tertiary);
    background-color: transparent;
}

[id^="beaver-pane-"] .variant-subtle.loading {
    position: relative;
}

[id^="beaver-pane-"] .variant-subtle .spinner {
    color: currentColor;
}

[id^="beaver-pane-"] .variant-subtle.has-loading-text .spinner {
    margin-left: 0.5rem;
}

[id^="beaver-pane-"] .variant-subtle.icon-only {
    padding: 4px;
    align-items: center;
    justify-content: center;
}

[id^="beaver-pane-"] .variant-subtle svg {
    width: 1em;
    height: 1em;
    flex-shrink: 0;
}

/* Button: Ghost variant */
[id^="beaver-pane-"] .variant-ghost {
    cursor: pointer;
    border: 0px solid transparent;
    border-radius: 4px;
    transition: all 0.2s ease-in-out;
    font-size: 0.9rem;
    background-color: transparent;
    color: var(--fill-secondary);
    padding: 2px 6px;
    display: inline-flex;
    align-items: center;
    gap: 6px;
}

[id^="beaver-pane-"] .variant-ghost:hover {
    color: var(--fill-primary);
    background-color: var(--fill-senary);
}

[id^="beaver-pane-"] .variant-ghost:disabled {
    cursor: not-allowed;
    color: var(--fill-tertiary);
}

[id^="beaver-pane-"] .variant-ghost:disabled:hover {
    background-color: transparent;
}

[id^="beaver-pane-"] .variant-ghost.loading {
    position: relative;
}

[id^="beaver-pane-"] .variant-ghost .spinner {
    color: currentColor;
}

[id^="beaver-pane-"] .variant-ghost.has-loading-text .spinner {
    margin-left: 0.5rem;
}

[id^="beaver-pane-"] .variant-ghost.icon-only {
    padding: 4px;
    align-items: center;
    justify-content: center;
}

[id^="beaver-pane-"] .variant-ghost svg {
    width: 1em;
    height: 1em;
    flex-shrink: 0;
}

[id^="beaver-pane-"] .variant-ghost-secondary {
    cursor: pointer;
    border: 0px solid transparent;
    border-radius: 4px;
    transition: all 0.2s ease-in-out;
    font-size: 0.9rem;
    background-color: transparent;
    color: var(--fill-secondary);
    padding: 2px 6px;
    display: inline-flex;
    align-items: center;
    gap: 6px;
}

[id^="beaver-pane-"] .variant-ghost-secondary:hover {
    color: var(--fill-primary);
}

[id^="beaver-pane-"] .variant-ghost-secondary:disabled {
    cursor: not-allowed;
    color: var(--fill-tertiary);
}

[id^="beaver-pane-"] .variant-ghost-secondary:disabled:hover {
    background-color: transparent;
}

[id^="beaver-pane-"] .variant-ghost-secondary.loading {
    position: relative;
}

[id^="beaver-pane-"] .variant-ghost-secondary .spinner {
    color: currentColor;
}

[id^="beaver-pane-"] .variant-ghost-secondary.has-loading-text .spinner {
    margin-left: 0.5rem;
}

[id^="beaver-pane-"] .variant-ghost-secondary.icon-only {
    padding: 2px;
    align-items: center;
    justify-content: center;
}

[id^="beaver-pane-"] .variant-ghost-secondary svg {
    width: 1em;
    height: 1em;
    flex-shrink: 0;
}

[id^="beaver-pane-"] .variant-ghost-tertiary {
    cursor: pointer;
    border: 0px solid transparent;
    border-radius: 4px;
    transition: all 0.2s ease-in-out;
    font-size: 0.9rem;
    background-color: transparent;
    color: var(--fill-tertiary);
    padding: 2px 6px;
    display: inline-flex;
    align-items: center;
    gap: 6px;
}

[id^="beaver-pane-"] .variant-ghost-tertiary:hover {
    color: var(--fill-secondary);
}

/* Button: Thread menu */
[id^="beaver-pane-"] .variant-thread-menu {
    cursor: pointer;
    border: 0px solid transparent;
    border-radius: 4px;
    transition: all 0.2s ease-in-out;
    font-size: 0.9rem;
    background-color: transparent;
    color: var(--fill-secondary);
    padding: 0px;
    display: inline-flex;
    gap: 6px;
    align-items: center;
    justify-content: center;
}

[id^="beaver-pane-"] .variant-thread-menu:hover {
    color: var(--fill-primary);
}

/* Updated IconButton class - compatible with the Ghost variant */
[id^="beaver-pane-"] .icon-button {
    cursor: pointer;
    border: 0px solid transparent;
    border-radius: 4px;
    font-size: 0.9rem;
    transition: all 0.2s ease-in-out;
    background-color: transparent;
    color: var(--fill-secondary);
    align-items: center;
    padding: 4px;
    display: inline-flex;
    justify-content: center;
}

[id^="beaver-pane-"] .icon-button svg {
    width: 1em;
    height: 1em;
    flex-shrink: 0;
}

[id^="beaver-pane-"] .icon-button:hover {
    color: var(--fill-primary);
    background-color: var(--fill-quinary);
}

[id^="beaver-pane-"] .icon-button:disabled {
    color: var(--fill-tertiary);
    cursor: not-allowed;
}

[id^="beaver-pane-"] .icon-button:disabled:hover {
    color: var(--fill-tertiary);
    background-color: transparent;
}

[id^="beaver-pane-"] .source-button {
    padding-right: 0.5rem;
    line-height: 1.2;
    font-size: 0.85rem;
}

[id^="beaver-pane-"] .source-citation {
    font-size: 0.8em;
    margin-left: 0.15em;
    text-decoration: none;
    background: var(--fill-quinary);
    padding-right: 0.35em;
    padding-left: 0.35em;
    border-radius: 0.25em;
    border: 1px solid var(--fill-quinary);
    color: var(--fill-secondary);
}

/* Make disabled buttons look normal */
[id^="beaver-pane-"] .disabled-but-styled {
    cursor: not-allowed;
    pointer-events: none;
    /* Prevents hover effects */
}

[id^="beaver-pane-"] .variant-outline.scale-11d-but-styled:disabled {
    cursor: not-allowed;
    color: var(--fill-secondary);
    border-color: var(--fill-quarternary);
    background-color: transparent;
}

[id^="beaver-pane-"] .variant-outline.disabled-but-styled:hover {
    cursor: not-allowed;
    background-color: transparent;
}

[id^="beaver-pane-"] .marker-secondary>li::marker {
    color: var(--fill-secondary);
}

/* Scroll down button */
[id^="beaver-pane-"] .scroll-down-button {
    transform: translateY(-29px);
    background: var(--material-mix-quarternary);
    border: 1px solid var(--color-border50);
    border-radius: 50%;
    width: 2rem;
    height: 2rem;
    display: flex;
    align-items: center;
    justify-content: center;
    cursor: pointer;
    box-shadow: 0 2px 4px rgba(0, 0, 0, 0.1);
    transition: all 0.2s ease;
}

/* Surface light variant */
[id^="beaver-pane-"] .variant-surface-light {
    cursor: pointer;
    border: 1px solid var(--fill-quinary);
    border-radius: 4px;
    transition: all 0.2s ease-in-out;
    font-size: 0.9rem;
    background-color: var(--fill-quinary);
    color: var(--fill-secondary);
    padding: 5px 8px;
    display: inline-flex;
    align-items: center;
    gap: 6px;
}

[id^="beaver-pane-"] .variant-surface-light:hover {
    background-color: var(--fill-quarternary);
}

[id^="beaver-pane-"] .variant-surface-light:disabled {
    cursor: not-allowed;
    background-color: var(--fill-senary);
    color: var(--fill-tertiary);
    border-color: var(--fill-senary);
}

[id^="beaver-pane-"] .variant-surface-light.loading {
    position: relative;
}

[id^="beaver-pane-"] .variant-surface-light .spinner {
    color: currentColor;
}

[id^="beaver-pane-"] .variant-surface-light.has-loading-text .spinner {
    margin-left: 0.5rem;
}

[id^="beaver-pane-"] .variant-surface-light.icon-only {
    padding: 4px;
    align-items: center;
    justify-content: center;
}

[id^="beaver-pane-"] .variant-surface-light svg {
    width: 1em;
    height: 1em;
    flex-shrink: 0;
}

[id^="beaver-pane-"] .welcome-page-button {
    cursor: pointer;
    border: 1px solid var(--fill-quinary);
    border-radius: 4px;
    transition: all 0.2s ease-in-out;
    font-size: 0.9rem;
    background-color: var(--fill-quinary);
    color: var(--fill-secondary);
    padding: 5px 8px;
    display: inline-flex;
    align-items: center;
    gap: 6px;
}

[id^="beaver-pane-"] .welcome-page-button:hover {
    background-color: var(--fill-quarternary);
}

[id^="beaver-pane-"] .card {
    border: 1px solid var(--fill-quinary);
    border-radius: 4px;
    font-size: 0.9rem;
    background-color: var(--fill-quinary);
    color: var(--fill-secondary);
    padding: 6px 8px;
    display: inline-flex;
    gap: 6px;
}

[id^="beaver-pane-"] .outline-none {
    outline: none;
}

[id^="beaver-pane-"] .ring-0 {
    outline: 0 solid transparent;
}

[id^="beaver-pane-"] .shadow-none {
    box-shadow: none;
}

[id^="beaver-pane-"] .appearance-none {
    appearance: none;
}

@keyframes spin {
    0% { transform: rotate(0deg); }
    100% { transform: rotate(360deg); }
}

[id^="beaver-pane-"] .animate-spin {
    animation: spin 1.2s linear infinite;
}

/* Flash animations for status updates */
[id^="beaver-pane-"] .beaver-flash-bg {
    border-radius: 6px;
    background-color: var(--fill-quinary);
}

/* Flash animation for Stat component text */
[id^="beaver-pane-"] .beaver-flash-text-normal {
    /* Use !important to override base color during animation */
    color: var(--accent-blue) !important; 
}

[id^="beaver-pane-"] .beaver-flash-text-failed {
    /* Use !important to override base color during animation */
    color: var(--tag-red) !important; 
}

/* Webapp button styles for login forms - using existing theme colors */
[id^="beaver-pane-"] .webapp-btn {
    padding: 10px;
    font-size: 0.875rem;
    font-weight: 500;
    border-radius: 0.5rem;
    transition: all 300ms ease-in-out;
    border: 1px solid;
    display: flex;
    align-items: center;
    justify-content: center;
    /* align-self: center; */
    gap: 0.5rem;
    cursor: pointer;
    width: 100%;
    box-sizing: border-box;
}

/* Primary button variant (Send code to email / Sign in) */
[id^="beaver-pane-"] .webapp-btn-primary {
    /* background-color: var(--accent-blue); */
    font-size: 0.9rem;
    background-color: var(--fill-primary);
    color: var(--material-sidepane);
    border-color: var(--fill-primary);
}

[id^="beaver-pane-"] .webapp-btn-primary:hover:not(:disabled) {
    filter: opacity(0.9);
}

[id^="beaver-pane-"] .webapp-btn-primary:disabled {
    opacity: 0.5;
    cursor: not-allowed;
    filter: none;
}

/* Secondary button variant (Use password / Sign in with email code) */
[id^="beaver-pane-"] .webapp-btn-secondary {
    background-color: var(--fill-quarternary);
    color: var(--fill-secondary);
    border-color: var(--fill-quarternary);
}

[id^="beaver-pane-"] .webapp-btn-secondary:hover:not(:disabled) {
    background-color: var(--fill-tertiary);
    color: var(--fill-primary);
}

[id^="beaver-pane-"] .webapp-btn-secondary:disabled {
    opacity: 0.5;
    cursor: not-allowed;
}

/* Input styles for login forms */
[id^="beaver-pane-"] .webapp-input {
    width: 100%;
    padding: 0.75rem 1rem;
    border: 1px solid var(--fill-quarternary);
    border-radius: 0.5rem;
    background-color: var(--material-mix-quarternary);
    color: var(--fill-primary);
    font-size: 0.875rem;
    transition: border-color 0.2s ease-in-out;
    outline: none;
    box-sizing: border-box;
    margin: 0;
}

[id^="beaver-pane-"] .webapp-input::placeholder {
    color: var(--fill-tertiary);
}

[id^="beaver-pane-"] .webapp-input:focus {
    border-color: var(--fill-tertiary);
    outline: none;
}

/* Typography styles for login forms */
[id^="beaver-pane-"] .webapp-text-3xl {
    font-size: 1.875rem;
    line-height: 2.25rem;
}

[id^="beaver-pane-"] .webapp-text-2xl {
    font-size: 1.5rem;
    line-height: 2rem;
}

[id^="beaver-pane-"] .webapp-text-lg {
    font-size: 1.125rem;
    line-height: 1.75rem;
}

[id^="beaver-pane-"] .webapp-font-bold {
    font-weight: 700;
}

/* Layout utilities for login forms */
[id^="beaver-pane-"] .webapp-space-y-6 > * + * {
    margin-top: 1.5rem;
}

[id^="beaver-pane-"] .webapp-space-y-5 > * + * {
    margin-top: 1.25rem;
}

[id^="beaver-pane-"] .webapp-space-y-3 > * + * {
    margin-top: 0.75rem;
}

[id^="beaver-pane-"] .webapp-space-y-2 > * + * {
    margin-top: 0.5rem;
}

[id^="beaver-pane-"] .webapp-max-w-md {
    max-width: 28rem;
}

[id^="beaver-pane-"] .webapp-mx-auto {
    margin-left: auto;
    margin-right: auto;
}

/* OTP input styles */
[id^="beaver-pane-"] .webapp-otp-input {
    width: 3rem;
    height: 3rem;
    text-align: center;
    border: 1px solid var(--fill-quarternary);
    border-radius: 0.5rem;
    background-color: var(--material-mix-quarternary);
    color: var(--fill-primary);
    font-size: 1.125rem;
    font-weight: 500;
    outline: none;
    transition: border-color 0.2s ease-in-out;
    box-sizing: border-box;
}

[id^="beaver-pane-"] .webapp-otp-input:focus {
    border-color: var(--fill-secondary);
}

[id^="beaver-pane-"] .webapp-otp-input:disabled {
    opacity: 0.5;
}

/* Spinner for loading states */
[id^="beaver-pane-"] .webapp-spinner {
    width: 1rem;
    height: 1rem;
    border: 2px solid transparent;
    border-top: 2px solid currentColor;
    border-radius: 50%;
    animation: spin 1s linear infinite;
}

/* Link styles */
[id^="beaver-pane-"] .text-link {
    color: var(--accent-blue);
    opacity: 0.8;
    text-decoration: none;
    cursor: pointer;
    border: 0px solid transparent;
    box-shadow: none;
    background-color: transparent;
}

[id^="beaver-pane-"] .text-link:hover {
    text-decoration: underline;
}

[id^="beaver-pane-"] .text-link-muted {
    color: var(--fill-secondary);
    text-decoration: none;
    cursor: pointer;
    border: 0px solid transparent;
    box-shadow: none;
    background-color: transparent;
}

[id^="beaver-pane-"] .text-link-muted:hover {
    color: var(--fill-primary);
    text-decoration: underline;
}

[id^="beaver-pane-"] .text-link-red {
    color: var(--tag-red);
    font-weight: 700;
    opacity: 0.8;
    text-decoration: none;
    cursor: pointer;
    border: 0px solid transparent;
    box-shadow: none;
    background-color: transparent;
}

[id^="beaver-pane-"] .text-link-red:hover {
    text-decoration: underline;
}

[id^="beaver-pane-"] .icon-css.icon-tag {
    background: url("chrome://zotero/skin/16/universal/tag.svg") no-repeat center/contain;
    -moz-context-properties: fill, fill-opacity;
    fill: currentColor;
}<|MERGE_RESOLUTION|>--- conflicted
+++ resolved
@@ -345,12 +345,6 @@
 [id^="beaver-pane-"] .gap-3 { column-gap: 0.75rem; row-gap: 0.5rem; }
 [id^="beaver-pane-"] .gap-4 { column-gap: 1rem; row-gap: 0.75rem; }
 [id^="beaver-pane-"] .gap-5 { column-gap: 1.25rem; row-gap: 1.2rem; }
-<<<<<<< HEAD
-[id^="beaver-pane-"] .gap-1 { column-gap: 0.375rem; row-gap: 0.25rem; }
-=======
-[id^="beaver-pane-"] .gap-2 { column-gap: 0.5rem; row-gap: 0.35rem; }
-[id^="beaver-pane-"] .gap-3 { column-gap: 0.75rem; row-gap: 0.5rem; }
->>>>>>> 06199e08
 [id^="beaver-pane-"] .gap-col-1 { column-gap: 0.25rem; }
 [id^="beaver-pane-"] .gap-col-2 { column-gap: 0.35rem; }
 [id^="beaver-pane-"] .gap-col-3 { column-gap: 0.5rem; }
