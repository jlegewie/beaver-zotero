import React, { useState, useEffect, useMemo } from 'react';
import Tooltip from '../ui/Tooltip';
import { useAtomValue } from 'jotai';
import { citationDataMapAtom } from '../../atoms/citations';
import { getPref } from '../../../src/utils/prefs';
import { parseZoteroURI } from '../../utils/zoteroURI';
import { getDisplayNameFromItem, getReferenceFromItem } from '../../utils/sourceUtils';
import { createZoteroURI } from '../../utils/zoteroURI';
import { getCitationPages, getCitationBoundingBoxes, toZoteroRectFromBBox } from '../../types/citations';
import { formatNumberRanges } from '../../utils/stringUtils';
import { getCurrentReaderAndWaitForView } from '../../utils/readerUtils';
import { getPageViewportInfo, applyRotationToBoundingBox } from '../../utils/pdfUtils';
import { BeaverTemporaryAnnotations } from '../../utils/annotationUtils';
import { ZoteroItemReference } from '../../types/zotero';
import { logger } from '../../../src/utils/logger';
import { loadFullItemDataWithAllTypes } from '../../../src/utils/zoteroUtils';

const TOOLTIP_WIDTH = '250px';
export const BEAVER_ANNOTATION_TEXT = 'Beaver Citation';

// Define prop types for the component
interface ZoteroCitationProps {
    id: string;           // Format: "libraryID-itemKey" (and 'user-content-' from sanitization)
    cid: string;
    pages?: string;       // Format: "3-6,19"
    consecutive?: boolean;
    children?: React.ReactNode;
    exportRendering?: boolean;
}

const ZoteroCitation: React.FC<ZoteroCitationProps> = ({ 
    id: unique_key,
    cid: citationId,
    consecutive = false,
    children,
    exportRendering = false
}) => {
    
    // Get citation data map (subscribes to updates)
    const citationDataMap = useAtomValue(citationDataMapAtom);
    
    // Fallback citation data (when citation metadata is not available)
    // We track the key to prevent showing stale data when reusing the component
    const [fallbackDataState, setFallbackDataState] = useState<{
        key: string;
        data: {
            formatted_citation: string;
            citation: string;
            url: string;
            loading: boolean;
        } | null;
    }>({ key: '', data: null });

    // Parse the id to get libraryID and itemKey (memoized to avoid recalculation)
    const { libraryID, itemKey, cleanKey } = useMemo(() => {
        if (!unique_key) return { libraryID: 1, itemKey: '', cleanKey: '' };
        const cleanKey = unique_key.replace('user-content-', '');
        const [libraryIDString, itemKey] = cleanKey.includes('-') 
            ? cleanKey.split('-') 
            : [cleanKey, cleanKey];
        return { 
            libraryID: parseInt(libraryIDString) || 1, 
            itemKey, 
            cleanKey 
        };
    }, [unique_key]);

    // Derived fallback citation that is valid only for the current key
    const fallbackCitation = fallbackDataState.key === cleanKey ? fallbackDataState.data : null;

    // Get attachment citation data via O(1) map lookup
    const attachmentCitation = citationId ? citationDataMap[citationId] : undefined;
    
    // Get the citation format preference
    const authorYearFormat = getPref("citationFormat") !== "numeric";

    // Load fallback citation data when citation metadata is not available
    const attachmentCitationId = attachmentCitation?.citation_id;
    useEffect(() => {
        // Skip if we have attachmentCitation or already have fallback
        if (attachmentCitationId || fallbackCitation || !itemKey) return;
        
        let cancelled = false;
        
        const loadFallbackCitation = async () => {
            setFallbackDataState({ 
                key: cleanKey,
                data: { formatted_citation: '', citation: '', url: '', loading: true }
            });
            
            try {
                const item = await Zotero.Items.getByLibraryAndKeyAsync(libraryID, itemKey);
                if (cancelled) return;
                
                if (!item) {
                    logger('ZoteroCitation: Failed to format citation for id: ' + cleanKey);
                    setFallbackDataState({ key: cleanKey, data: null });
                    return;
                }

                await loadFullItemDataWithAllTypes([item]);
                if (cancelled) return;

                const parentItem = item.parentItem;
                const itemToCite = item.isNote() ? item : parentItem || item;
                
                const citation = getDisplayNameFromItem(itemToCite);
                const formatted_citation = getReferenceFromItem(itemToCite);
                const url = createZoteroURI(item);

                setFallbackDataState({
                    key: cleanKey,
                    data: {
                        formatted_citation,
                        citation,
                        url,
                        loading: false
                    }
                });
            } catch (error) {
                if (cancelled) return;
                logger('ZoteroCitation: Error loading fallback citation: ' + error);
                setFallbackDataState({ key: cleanKey, data: null });
            }
        };

        loadFallbackCitation();
        
        // Cleanup to prevent setting state after unmount
        return () => { cancelled = true; };
    // Note: fallbackCitation intentionally excluded from deps
    // because we only want to load once when it's initially null
    }, [attachmentCitationId, libraryID, itemKey, cleanKey]);

    // Cleanup effect for when component unmounts or citation changes
    useEffect(() => {
        return () => {
            // Cleanup temporary annotations when component unmounts
            if (BeaverTemporaryAnnotations.getCount() > 0) {
                logger('ZoteroCitation: cleanupTemporaryAnnotations');
                BeaverTemporaryAnnotations.cleanupAll().catch(logger);
            }
        };
    }, [citationId]);

    // Memoize derived citation data to avoid recalculation on every render
    const { formatted_citation, citation, url, previewText, pages } = useMemo(() => {
        let formatted_citation = '';
        let citation = '';
        let url = '';
        let previewText = '';

        if (attachmentCitation) {
            formatted_citation = attachmentCitation.formatted_citation || '';
            citation = attachmentCitation.citation || '';
            url = attachmentCitation.url || '';
            previewText = attachmentCitation.preview
                ? `"${attachmentCitation.preview}"`
                : formatted_citation || '';
        } else if (fallbackCitation) {
            if (fallbackCitation.loading) {
                // Show loading state
                formatted_citation = '?';
                citation = '?';
                url = '';
                previewText = 'Loading citation data...';
            } else {
                formatted_citation = fallbackCitation.formatted_citation;
                citation = fallbackCitation.citation;
                url = fallbackCitation.url;
                previewText = formatted_citation;
            }
        }
<<<<<<< HEAD
    } else {
        // No data available
        formatted_citation = '';
        citation = '';
        url = '';
    }
    
    // Add the URL to open the PDF/Note
    const pages = [...new Set(getCitationPages(attachmentCitation))];
    const firstPage = pages ? pages[0] : null;
    url = firstPage ? `${url}?page=${firstPage}` : url;
=======
        
        const pages = getCitationPages(attachmentCitation);
        const firstPage = pages.length > 0 ? pages[0] : null;
        const finalUrl = firstPage ? `${url}?page=${firstPage}` : url;

        return { formatted_citation, citation, url: finalUrl, previewText, pages };
    }, [attachmentCitation, fallbackCitation]);


    if (!unique_key || !citationId) return null;
>>>>>>> 0e630155
    
        // Create temporary annotations for bounding boxes
    const createBoundingBoxHighlights = async (boundingBoxData: any[], item: Zotero.Item) => {
        if (boundingBoxData.length === 0) return [];
        
        try {
            const reader = await getCurrentReaderAndWaitForView();
            if (!reader || !reader._internalReader) {
                logger('ZoteroCitation: No active reader found for creating bounding box highlights');
                return [];
            }

            const tempAnnotations: any[] = [];
            const annotationReferences: ZoteroItemReference[] = [];
            
            // Group bounding boxes by page
            const pageGroups = new Map<number, any[][]>();
            for (const { page, bboxes } of boundingBoxData) {
                if (!pageGroups.has(page)) {
                    pageGroups.set(page, []);
                }
                pageGroups.get(page)!.push(bboxes);
            }
            
            // Create one annotation per page with combined rects
            for (const [page, allBboxesOnPage] of pageGroups) {
                const pageIndex = page - 1; // Convert to 0-based index

                // Get viewport info directly from PDF document (no need for rendered page)
                const { viewBox, rotation, width, height } = await getPageViewportInfo(reader, pageIndex);
                const viewBoxLL: [number, number] = [viewBox[0], viewBox[1]];
                
                // Combine all bboxes on this page and apply rotation transformation only if rotated
                const combinedBboxes = allBboxesOnPage.flat();
                const rects = rotation !== 0
                    ? combinedBboxes
                        .map(b => applyRotationToBoundingBox(b, rotation, width, height))
                        .map(b => toZoteroRectFromBBox(b, viewBoxLL))
                    : combinedBboxes.map(b => toZoteroRectFromBBox(b, viewBoxLL));
                
                // Create unique IDs for the temporary annotation
                const tempId = `temp_${Date.now()}_${Math.random().toString(36).substr(2, 9)}`;
                const tempKey = `temp_${Date.now()}_${Math.random().toString(36).substr(2, 9)}`;
                
                // Create properly structured annotation object matching Zotero.Annotations.toJSON() output
                const tempAnnotation = {
                    // Core identification
                    id: tempId,
                    key: tempKey,
                    libraryID: reader._item.libraryID,
                    
                    // Required annotation properties
                    type: 'highlight',
                    color: '#00bbff', // Blue highlight
                    sortIndex: `${pageIndex.toString().padStart(5, '0')}|000000|00000`,
                    position: {
                        pageIndex: pageIndex,
                        rects: rects
                    },
                    
                    // Critical properties to prevent crashes - MUST be present
                    tags: [],
                    comment: '',
                    text: previewText,
                    authorName: 'Beaver',
                    pageLabel: page.toString(),
                    isExternal: false,
                    readOnly: false,
                    lastModifiedByUser: '',
                    dateModified: new Date().toISOString(),
                    
                    // Backup annotation properties
                    annotationType: 'highlight',
                    annotationAuthorName: 'Beaver',
                    annotationText: `${BEAVER_ANNOTATION_TEXT}`,
                    annotationComment: '',
                    annotationColor: '#00bbff',
                    annotationPageLabel: '',
                    annotationSortIndex: `${pageIndex.toString().padStart(5, '0')}|000000|00000`,
                    annotationPosition: JSON.stringify({
                        pageIndex: pageIndex,
                        rects: rects
                    }),
                    annotationIsExternal: false,
                    
                    // Mark as temporary so it doesn't get saved to database
                    isTemporary: true
                };
                
                tempAnnotations.push(tempAnnotation);
                
                // Create reference for tracking
                annotationReferences.push({
                    zotero_key: tempId,
                    library_id: reader._item.libraryID
                });
            }
            
            // Add temporary annotations directly to reader display (no database save)
            if (tempAnnotations.length > 0) {
                reader._internalReader.setAnnotations(
                    Components.utils.cloneInto(tempAnnotations, reader._iframeWindow)
                );
            }
            
            return annotationReferences;
        } catch (error) {
            logger('ZoteroCitation: Failed to create bounding box highlights: ' + error);
            return [];
        }
    };

    // Enhanced click handler with bounding box support
    const handleClick = async (e: React.MouseEvent) => {
        e.preventDefault();
        logger('ZoteroCitation: Handle citation click');
        
        // Cleanup any existing temporary annotations
        await BeaverTemporaryAnnotations.cleanupAll();
        
        // Get the item key and library ID from the data attributes or URL
        let itemKey: string | null = (e.target as HTMLElement).dataset.itemKey || null;
        let libraryID: number | null = parseInt((e.target as HTMLElement).dataset.libraryId || '0');
        
        // Fallback: parse the URL if the data attributes are not set
        if (!libraryID || !itemKey) {
            ({ libraryID, itemKey } = parseZoteroURI(url));
        }
        if (!libraryID || !itemKey) return;

        // Get the item
        logger(`ZoteroCitation: Zotero Item (${libraryID}, ${itemKey})`);
        const item = Zotero.Items.getByLibraryAndKey(libraryID, itemKey);
        if (!item) {
            logger(`ZoteroCitation: Failed to get Zotero item (${libraryID}, ${itemKey})`);
            return;
        }

        // Handle note links
        if (item.isNote()) {
            logger(`ZoteroCitation: Note Link (${item.id})`);
            await Zotero.getActiveZoteroPane().openNoteWindow(item.id);
            return;
        }

        // Handle file links
        if (url.startsWith('file:///')) {
            const filePath = url.replace('file:///', '');
            logger(`ZoteroCitation: File Link (${filePath})`);
            Zotero.launchFile(filePath);
            return;
        }

        // // Handle attachment links
        // if (!item.isAttachment()) {
        //     logger(`ZoteroCitation: Not an attachment (${item.id})`);
        //     return;
        // }

        // Get bounding box data from citation
        const boundingBoxData = getCitationBoundingBoxes(attachmentCitation);
        const pages = getCitationPages(attachmentCitation);
        logger(`ZoteroCitation: Citation Location (boundingBoxData.length: ${boundingBoxData.length}, pages.length: ${pages.length})`);

        try {
            let reader = await getCurrentReaderAndWaitForView();
            logger(`ZoteroCitation: Current Reader (${reader?.itemID})`);
            
            // Check if we need to open or switch to the correct PDF
            if (!reader || reader.itemID !== item.id) {
                logger(`ZoteroCitation: Opening PDF in reader or switching to the correct PDF`);

                // Determine the page to open
                let pageIndex = 0;
                if (boundingBoxData.length > 0) {
                    pageIndex = boundingBoxData[0].page;
                } else if (pages.length > 0) {
                    pageIndex = pages[0];
                }

                // Open the PDF at page
                logger(`ZoteroCitation: Opening PDF at page ${pageIndex}`);
                reader = await Zotero.Reader.open(item.id, { pageIndex: pageIndex - 1 });

                // Wait for reader to initialize (should already be done by getCurrentReaderAndWaitForView)
                await new Promise(resolve => setTimeout(resolve, 300));
            }

            // Handle the three scenarios
            if (boundingBoxData.length > 0) {
                logger(`ZoteroCitation: Highlighting bounding boxes`);
                // Scenario 1: With bounding boxes - create temporary highlights
                const annotationReferences = await createBoundingBoxHighlights(boundingBoxData, item);
                BeaverTemporaryAnnotations.addToTracking(annotationReferences);
                const annotationIds = annotationReferences.map(reference => reference.zotero_key);
                // Navigate to the first annotation if created successfully
                if (annotationIds.length > 0 && reader) {
                    // Small delay to ensure annotation is rendered
                    setTimeout(() => {
                        reader.navigate({annotationID: annotationIds[0]});
                    }, 100);
                }
            } else if (pages.length > 0) {
                logger(`ZoteroCitation: Navigating to page ${pages[0]}`);
                // Scenario 2: With pages only - navigate to page
                if (reader) {
                    reader.navigate({ pageIndex: pages[0] - 1 });
                }
            }
            // Scenario 3: No locators - PDF is already open, nothing more needed
            
        } catch (error) {
            logger('ZoteroCitation: Failed to handle citation click: ' + error);
            
            // Fallback: try to use the original URL-based approach
            if (url.includes('zotero://')) {
                Zotero.getMainWindow().location.href = url;
            }
        }
    };

    // Format for display
    let displayText = '';
    if (authorYearFormat) {
        displayText = consecutive
            ? (pages.length > 0 ? `p.${formatNumberRanges(pages)}` : 'Ibid')
            : (pages.length > 0 ? `${citation}, p.${formatNumberRanges(pages)}` : citation);
    } else {
        displayText = attachmentCitation?.numericCitation || citation;
    }
    if (exportRendering) {
        displayText = authorYearFormat ? ` (${displayText})` : ` [${displayText}]`;
    }

    // Rendering for export to Zotero note (using CSL JSON for citations)
    if (exportRendering) {
        const item = Zotero.Items.getByLibraryAndKey(libraryID, itemKey);
        if (!item) return null;
        const itemData = Zotero.Utilities.Item.itemToCSLJSON(item.parentItem || item);
        const startPage = Array.isArray(pages) ? pages[0] : pages; 
        const navLocator = startPage ? String(startPage) : undefined;
        const citation = {
            citationItems: [{
                uris: [Zotero.URI.getItemURI(item.parentItem || item)],
                itemData: itemData,
                locator: navLocator,
                // label: 'p.'
            }],
            properties: {}
        };
        const formatted = Zotero.EditorInstanceUtilities.formatCitation(citation);
        return (
            <span
                className="citation" 
                data-citation={encodeURIComponent(JSON.stringify(citation))}
            >
                {formatted}
            </span>
        );
    }

    const citationElement = (
        <span 
            onClick={handleClick} 
            className="zotero-citation"
            data-pages={pages}
            data-item-key={itemKey}
            data-library-id={libraryID}
        >
            {displayText}
        </span>
    );

    const citationPreview = (
        <span className="block" style={{ overflow: 'hidden' }}>
            <span className="px-3 py-15 display-flex flex-row border-bottom-quinary">
                <span className="font-color-primary text-sm" style={{ wordBreak: 'break-word', overflowWrap: 'anywhere' }}>
                    {citation}
                </span>
                <span className="flex-1" />
                {pages && pages.length > 0 && pages[0] && (
                    <span className="font-color-secondary text-sm">Page {pages[0]}</span>
                )}
            </span>
            <span className="font-color-secondary text-sm px-3 py-15 block" style={{ wordBreak: 'break-word', overflowWrap: 'anywhere' }}>
                {previewText}
            </span>
        </span>
    )

    // Return the citation with tooltip and click handler
    return (
        <>
            {exportRendering ?
                citationElement
            :
                // <Tooltip content={formatted_citation} width={TOOLTIP_WIDTH}>
                <Tooltip
                    content={previewText}
                    customContent={citationPreview}
                    width={TOOLTIP_WIDTH}
                    padding={false}
                >
                    {citationElement}
                </Tooltip>
            }
        </>
    );

};

export default ZoteroCitation;<|MERGE_RESOLUTION|>--- conflicted
+++ resolved
@@ -170,22 +170,9 @@
                 url = fallbackCitation.url;
                 previewText = formatted_citation;
             }
-        }
-<<<<<<< HEAD
-    } else {
-        // No data available
-        formatted_citation = '';
-        citation = '';
-        url = '';
-    }
-    
-    // Add the URL to open the PDF/Note
-    const pages = [...new Set(getCitationPages(attachmentCitation))];
-    const firstPage = pages ? pages[0] : null;
-    url = firstPage ? `${url}?page=${firstPage}` : url;
-=======
-        
-        const pages = getCitationPages(attachmentCitation);
+            }
+        
+        const pages = [...new Set(getCitationPages(attachmentCitation))];
         const firstPage = pages.length > 0 ? pages[0] : null;
         const finalUrl = firstPage ? `${url}?page=${firstPage}` : url;
 
@@ -194,7 +181,6 @@
 
 
     if (!unique_key || !citationId) return null;
->>>>>>> 0e630155
     
         // Create temporary annotations for bounding boxes
     const createBoundingBoxHighlights = async (boundingBoxData: any[], item: Zotero.Item) => {
