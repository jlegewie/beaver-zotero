import { ZoteroItemReference } from "./zotero";


export enum CoordOrigin {
    TOPLEFT = "t",
    BOTTOMLEFT = "b"
}

export interface BoundingBox {
    l: number; // left
    t: number; // top
    r: number; // right
    b: number; // bottom

    coord_origin: CoordOrigin;
}

/**
 * Convert BoundingBox to Zotero annotation rect format
 */
export function bboxToZoteroRect(bbox: BoundingBox): number[] {
    if (bbox.coord_origin !== CoordOrigin.BOTTOMLEFT) {
        throw new Error(`Expected BOTTOMLEFT coordinates, got ${bbox.coord_origin}`);
    }
    
    // For BOTTOMLEFT coordinates, direct mapping to Zotero format:
    // bbox.l = left edge (x1)
    // bbox.b = bottom edge (y1) 
    // bbox.r = right edge (x2)
    // bbox.t = top edge (y2)
    return [bbox.l - 1, bbox.b - 1, bbox.r + 1, bbox.t + 1];
}

/**
 * Convert multiple BoundingBox objects to Zotero rects array
 */
export function bboxesToZoteroRects(bboxes: BoundingBox[]): number[][] {
    return bboxes.map(bbox => bboxToZoteroRect(bbox));
}

// Adjust bboxes from page/MediaBox origin to viewport (CropBox) origin
export function toZoteroRectFromBBox(
	bbox: BoundingBox,
	viewBoxLL: [number, number]
): number[] {
	const [vx, vy] = viewBoxLL; // CropBox lower-left
	// bbox has bottom-left origin: l, b, r, t
	return [bbox.l + vx, bbox.b + vy, bbox.r + vx, bbox.t + vy];
}


export interface PageLocation {
    /** Physical or logical location inside an attachment. */
    page_idx: number; // 0-based page index
    boxes?: BoundingBox[];
}

export interface CitationPart {
    /**
     * Represents a single chunk or block of text that is being cited.
     * e.g., "BLOCK_12"
     */
    /** The unique identifier for this specific chunk of text. */
    part_id: string;
    /** Physical location of the part in the document. */
    locations?: PageLocation[];
}

export interface CitationMetadata {
    /** A unique ID for this specific citation instance. */
    citation_id: string;
    
    // Zotero reference fields (for items and attachments)
    library_id?: number;
    zotero_key?: string;
    
    // External reference fields (for external references)
    external_source?: "semantic_scholar" | "openalex";
    external_source_id?: string;
    
    // Common fields for all citation types
    /** Citation type discriminator */
    citation_type?: "item" | "attachment" | "external_reference";
    /** The display marker, e.g., '1', '2'.. */
    marker?: string;
    /** The author-year of the citation. */
    author_year?: string;
    /** Preview of the cited item. */
    preview?: string;
    /** A list of the specific parts/chunks cited. */
    parts: CitationPart[];
    /** Page numbers cited directly (e.g., [10] or [10, 11, 12] for ranges). */
    pages?: number[];
    
    /** The agent run ID of the citation. */
    run_id: string;
    /** The original citation tag from the LLM response. */
    raw_tag?: string;
    /** True when the citation could not be resolved (attachment/item not found, invalid key format). */
    invalid?: boolean;
}

/**
 * Helper functions for CitationMetadata
 */
export const isExternalCitation = (citation: CitationMetadata): boolean => {
    return !!(citation.external_source && citation.external_source_id);
};

export const isZoteroCitation = (citation: CitationMetadata): boolean => {
    return !!(citation.library_id && citation.zotero_key);
};

/**
 * Parameters for generating a citation key.
 * Accepts either CitationMetadata fields or component props.
 */
export interface CitationKeyParams {
    // Zotero reference (from metadata or parsed from props)
    library_id?: number;
    zotero_key?: string;
    // External reference
    external_source_id?: string;
}

/**
 * Generate a base key for a citation (item-level, without location info).
 * 
 * Used for:
 * - Marker assignment (same item = same marker number)
 * - Base identification of the cited item
 * 
 * Key format:
 * - Zotero citations: "zotero:{library_id}-{zotero_key}"
 * - External citations: "external:{external_source_id}"
 * - Unknown: "" (empty string)
 * 
 * @param params Citation key parameters
 * @returns Base citation key string
 */
export function getCitationKey(params: CitationKeyParams): string {
    if (params.library_id && params.zotero_key) {
        return `zotero:${params.library_id}-${params.zotero_key}`;
    }
    if (params.external_source_id) {
        return `external:${params.external_source_id}`;
    }
    return '';
}

/**
 * Parameters for generating a full citation key (includes location info).
 */
export interface FullCitationKeyParams extends CitationKeyParams {
    sid?: string;   // Sentence ID (e.g., "s0-s8")
    page?: string;  // Page number (e.g., "3")
}

/**
 * Generate a full citation key including location info (sid, page).
 * 
 * Used for matching in-text citations to their specific metadata.
 * Different locations within the same item get different full keys.
 * 
 * Key format:
 * - Base key only: "zotero:1-ABC123"
 * - With sid: "zotero:1-ABC123:sid=s0-s8"
 * - With page: "zotero:1-ABC123:page=3"
 * - With both: "zotero:1-ABC123:sid=s0-s8:page=3"
 * 
 * @param params Full citation key parameters
 * @returns Full citation key string
 */
export function getFullCitationKey(params: FullCitationKeyParams): string {
    const baseKey = getCitationKey(params);
    if (!baseKey) return '';
    
    const parts: string[] = [baseKey];
    if (params.sid) parts.push(`sid=${params.sid}`);
    if (params.page) parts.push(`page=${params.page}`);
    
    return parts.join(':');
}

/**
 * Parse a "libraryID-itemKey" reference string.
 * Handles optional 'user-content-' prefix added by rehype-sanitize.
 * 
 * @param ref Reference string in format "libraryID-itemKey"
 * @returns Parsed reference or null if invalid
 */
export function parseItemReference(ref: string | undefined): { libraryID: number; itemKey: string } | null {
    if (!ref) return null;
    const clean = ref.replace('user-content-', '');
    const dashIndex = clean.indexOf('-');
    if (dashIndex > 0) {
        const libraryID = parseInt(clean.substring(0, dashIndex), 10);
        const itemKey = clean.substring(dashIndex + 1);
        if (libraryID > 0 && itemKey) {
            return { libraryID, itemKey };
        }
    }
    return null;
}

/**
 * Normalized citation attributes from LLM output.
 * All attribute names are normalized (e.g., attachment_id → att_id).
 */
export interface NormalizedCitationAttrs {
    item_id?: string;      // Format: "libraryID-itemKey"
    att_id?: string;       // Format: "libraryID-itemKey"
    external_id?: string;  // External source ID
<<<<<<< HEAD
    sid?: string;          // Sentence ID
    page?: string;         // Page number(s) - e.g., "10" or "10-12"
=======
    sid?: string;          // Sentence ID (e.g., "s0-s8")
    page?: string;         // Page number (e.g., "3")
>>>>>>> 45b4cc3b
}

/**
 * Parse and normalize citation attributes from a raw attribute string.
 * 
 * Normalizations:
 * - attachment_id → att_id
 * - Only keeps recognized attributes (item_id, att_id, external_id, sid, page)
 * 
 * @param attributesStr Raw attribute string from citation tag
 * @returns Normalized attributes object
 */
export function parseCitationAttributes(attributesStr: string): NormalizedCitationAttrs {
    const attrs: NormalizedCitationAttrs = {};
    const attrRegex = /(\w+)="([^"]*)"/g;
    let match: RegExpExecArray | null;
    
    while ((match = attrRegex.exec(attributesStr)) !== null) {
        let name = match[1];
        const value = match[2];
        
        // Normalize attribute names
        if (name === 'attachment_id') {
            name = 'att_id';
        }
        
        // Only keep recognized citation attributes
        if (name === 'item_id') attrs.item_id = value;
        else if (name === 'att_id') attrs.att_id = value;
        else if (name === 'external_id') attrs.external_id = value;
        else if (name === 'sid') attrs.sid = value;
        else if (name === 'page') attrs.page = value;
    }
    
    return attrs;
}

/**
 * Compute a full citation key from normalized citation attributes.
 * Includes sid and page for unique identification of citation instances.
 * Priority: att_id > item_id > external_id
 * 
 * @param attrs Normalized citation attributes
 * @returns Full citation key or empty string if no valid identifier
 */
export function computeCitationKeyFromAttrs(attrs: NormalizedCitationAttrs): string {
    // att_id takes priority (attachment reference)
    const zoteroRef = parseItemReference(attrs.att_id) || parseItemReference(attrs.item_id);
    
    if (zoteroRef) {
        return getFullCitationKey({
            library_id: zoteroRef.libraryID,
            zotero_key: zoteroRef.itemKey,
            sid: attrs.sid,
            page: attrs.page
        });
    }
    
    if (attrs.external_id) {
        return getFullCitationKey({ 
            external_source_id: attrs.external_id,
            sid: attrs.sid,
            page: attrs.page
        });
    }
    
    return '';
}

/**
 * Compute a base (item-only) citation key from normalized citation attributes.
 * Does NOT include sid/page - used for marker assignment.
 * 
 * @param attrs Normalized citation attributes
 * @returns Base citation key or empty string if no valid identifier
 */
export function computeBaseCitationKeyFromAttrs(attrs: NormalizedCitationAttrs): string {
    const zoteroRef = parseItemReference(attrs.att_id) || parseItemReference(attrs.item_id);
    
    if (zoteroRef) {
        return getCitationKey({
            library_id: zoteroRef.libraryID,
            zotero_key: zoteroRef.itemKey
        });
    }
    
    if (attrs.external_id) {
        return getCitationKey({ external_source_id: attrs.external_id });
    }
    
    return '';
}

/**
 * Get the identity key for consecutive citation detection.
 * Uses the primary identifier (att_id > item_id > external_id).
 */
export function getCitationIdentityKey(attrs: NormalizedCitationAttrs): string {
    return attrs.att_id || attrs.item_id || attrs.external_id || '';
}

export interface CitationData extends CitationMetadata {
    type: "item" | "attachment" | "note" | "annotation" | "external";
    parentKey: string | null;    // Key of the parent item
    icon: string | null;         // Icon for the zotero attachment
    name: string | null;         // Display name
    citation: string | null;     // In-text citation
    formatted_citation: string | null;  // Bibliographic reference
    url: string | null;          // URL for the zotero attachment
    numericCitation: string | null;     // Numeric citation
}

export const getCitationPages = (citation: CitationData | CitationMetadata | null | undefined): number[] => {
    if (!citation) return [];
    
    // Collect pages from parts (sentence-level citations with locations)
    const pagesFromParts = (citation.parts || [])
        .flatMap(p => p.locations || [])  
        .map(l => l.page_idx + 1)
        .filter((page): page is number => page !== undefined);
    
    // Collect pages from direct pages field (page-level citations)
    const directPages = citation.pages || [];
    
    // Combine both sources, removing duplicates
    const allPages = [...new Set([...pagesFromParts, ...directPages])];
    return allPages.sort((a, b) => a - b);
}

export interface CitationBoundingBoxData {
    page: number;
    bboxes: BoundingBox[];
}

export const getCitationBoundingBoxes = (citation: CitationData | CitationMetadata | null | undefined): CitationBoundingBoxData[] => {
    if (!citation) return [];
    if (!citation.parts) return [];
    
    const result: CitationBoundingBoxData[] = [];
    
    for (const part of citation.parts) {
        if (!part.locations) continue;
        
        for (const locator of part.locations) {
            if (locator.page_idx !== undefined && locator.boxes && locator.boxes.length > 0) {
                result.push({
                    page: locator.page_idx + 1,
                    bboxes: locator.boxes
                });
            }
        }
    }
    
    return result;
}<|MERGE_RESOLUTION|>--- conflicted
+++ resolved
@@ -211,13 +211,8 @@
     item_id?: string;      // Format: "libraryID-itemKey"
     att_id?: string;       // Format: "libraryID-itemKey"
     external_id?: string;  // External source ID
-<<<<<<< HEAD
-    sid?: string;          // Sentence ID
+    sid?: string;          // Sentence ID (e.g., "s0-s8")
     page?: string;         // Page number(s) - e.g., "10" or "10-12"
-=======
-    sid?: string;          // Sentence ID (e.g., "s0-s8")
-    page?: string;         // Page number (e.g., "3")
->>>>>>> 45b4cc3b
 }
 
 /**
