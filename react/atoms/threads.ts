import { atom } from "jotai";
import { ChatMessage, ErrorMessage, ThreadData, WarningMessage } from "../types/chat/uiTypes";
import { currentMessageItemsAtom, currentMessageContentAtom, updateMessageItemsFromZoteroSelectionAtom, updateReaderAttachmentAtom } from "./messageComposition";
import { isLibraryTabAtom, isPreferencePageVisibleAtom, removePopupMessagesByTypeAtom, userScrolledAtom } from "./ui";
import { getResultAttachmentsFromToolcall } from "../types/chat/converters";
import { chatService } from "../../src/services/chatService";
import { ToolCall } from "../types/chat/apiTypes";
import { citationMetadataAtom, citationDataAtom, updateCitationDataAtom } from "./citations";
import { threadProposedActionsAtom, undoProposedActionAtom } from "./proposedActions";
import { MessageAttachmentWithId } from "../types/attachments/uiTypes";
import { threadService } from "../../src/services/threadService";
import { getPref } from "../../src/utils/prefs";
import { loadFullItemDataWithAllTypes } from "../../src/utils/zoteroUtils";
import { validateAppliedAction } from "../utils/proposedActions";
import { logger } from "../../src/utils/logger";

function normalizeToolCallWithExisting(toolcall: ToolCall, existing?: ToolCall): ToolCall {
    const mergedResponse = toolcall.response
        ? {
              ...existing?.response,
              ...toolcall.response,
              metadata: toolcall.response.metadata ?? existing?.response?.metadata,
          }
        : existing?.response;

    const normalized: ToolCall = {
        ...existing,
        ...toolcall,
        response: mergedResponse,
    };

    return normalized;
}

function normalizeToolCalls(
    incoming: ToolCall[] | undefined | null,
    existing?: ToolCall[]
): ToolCall[] | undefined {
    if (!incoming) return existing;
    return incoming.map((toolcall) => {
        const current = existing?.find((tc) => tc.id === toolcall.id);
        return normalizeToolCallWithExisting(toolcall, current);
    });
}

// Thread messages and attachments
export const currentThreadIdAtom = atom<string | null>(null);
export const currentAssistantMessageIdAtom = atom<string | null>(null);
export const threadMessagesAtom = atom<ChatMessage[]>([]);

export const threadScrollPositionsAtom = atom<Record<string, number>>({});
export const currentThreadScrollPositionAtom = atom(
    (get) => {
        const threadId = get(currentThreadIdAtom);
        if (!threadId) {
            return undefined;
        }
        const positions = get(threadScrollPositionsAtom);
        return positions[threadId];
    },
    (get, set, scrollTop: number | null) => {
        const threadId = get(currentThreadIdAtom);
        if (!threadId) {
            return;
        }
        set(threadScrollPositionsAtom, (prevPositions) => {
            const nextPositions = { ...prevPositions };
            if (scrollTop === null) {
                delete nextPositions[threadId];
            } else {
                nextPositions[threadId] = scrollTop;
            }
            return nextPositions;
        });
    }
);

/*
 * User added sources are sources added by the user to the 
 * thread. Either from existing messages with role "user"
 * Or when the user submits a completion request.
 */
export const userAttachmentsAtom = atom<MessageAttachmentWithId[]>([]);
export const toolAttachmentsAtom = atom<MessageAttachmentWithId[]>([]);
export const userAttachmentKeysAtom = atom((get) => {
    return get(userAttachmentsAtom).map((a) => a.zotero_key);
});


export const threadAttachmentCountAtom = atom<number>((get) => {
    const userAttachmentKeys = get(userAttachmentKeysAtom);
    return [...new Set(userAttachmentKeys)].length;
});

export const threadAttachmentCountWithoutAnnotationsAtom = atom<number>((get) => {    
    const keys = get(userAttachmentsAtom).filter((a) => a.type != "annotation").map((a) => a.zotero_key);
    return [...new Set(keys)].length;
});




// True after a chat request is sent and before the first assistant response arrives.
// Used to show a spinner during initial LLM response loading.
export const isChatRequestPendingAtom = atom<boolean>(false);

// Indicates if the thread is currently streaming a response
export const isStreamingAtom = atom((get) => {
    // If a chat request is pending, set streaming to true
    const isChatRequestPending = get(isChatRequestPendingAtom);
    if (isChatRequestPending) return true;
    // Otherwise, use status of last message
    const messages = get(threadMessagesAtom);
    if(messages.length === 0) return false;
    const lastMessage = messages[messages.length - 1];
    return ['searching', 'thinking', 'in_progress'].includes(lastMessage.status);
});

// Atom for the current canceller
export const cancellerHolder = {
    current: null as (() => void) | null
};
export const isCancellableAtom = atom<boolean>(false);
export const isCancellingAtom = atom<boolean>(false);

// Atom to store recent threads
export const recentThreadsAtom = atom<ThreadData[]>([]);

export const cancelStreamingMessageAtom = atom(
    null,
    async (get, set, { assistantMessageId }: { assistantMessageId: string }) => {
        const currentThreadId = get(currentThreadIdAtom);
        if (!currentThreadId) return;
        const messages = get(threadMessagesAtom);
        const streamingMessage = messages.find((message) => message.id === assistantMessageId);
        if (streamingMessage) {
            await chatService.cancelChatCompletion(
                streamingMessage.id,
                currentThreadId,
                streamingMessage.content || ''
            );
            const toolcalls = streamingMessage.tool_calls?.map((toolcall) => {
                return {
                    ...toolcall,
                    status: 'error'
                }
            }) as ToolCall[];
            set(updateMessageAtom, { id: streamingMessage.id, updates: {status: 'canceled', ...(toolcalls && { tool_calls: toolcalls }) } });
        }
    }
);

// Setter atoms
export const newThreadAtom = atom(
    null,
    async (get, set) => {
        const isLibraryTab = get(isLibraryTabAtom);
        set(currentThreadIdAtom, null);
        set(threadMessagesAtom, []);
        set(userAttachmentsAtom, []);
        set(toolAttachmentsAtom, []);
        set(currentMessageItemsAtom, []);
        set(removePopupMessagesByTypeAtom, ['items_summary']);
        set(citationMetadataAtom, []);
        set(threadProposedActionsAtom, []);
        set(citationDataAtom, []);
        set(currentMessageContentAtom, '');
        set(isPreferencePageVisibleAtom, false);
        // Update message items from Zotero selection or reader
        const addSelectedItemsOnNewThread = getPref('addSelectedItemsOnNewThread');
        if (isLibraryTab && addSelectedItemsOnNewThread) {
            const maxAddAttachmentToMessage = getPref('maxAddAttachmentToMessage');
            set(updateMessageItemsFromZoteroSelectionAtom, maxAddAttachmentToMessage);
        }
        if (!isLibraryTab) {
            await set(updateReaderAttachmentAtom);
        }
        set(userScrolledAtom, false);
    }
);

export const isLoadingThreadAtom = atom<boolean>(false);

export const loadThreadAtom = atom(
    null,
    async (get, set, { user_id, threadId }: { user_id: string; threadId: string }) => {
        set(isLoadingThreadAtom, true);
        try {
            set(userScrolledAtom, false);
            // Set the current thread ID
            set(currentThreadIdAtom, threadId);
            set(isPreferencePageVisibleAtom, false);
            
            // Use remote API
            const { messages, userAttachments, toolAttachments, citationMetadata, proposedActions } = await threadService.getThreadMessages(threadId);
            
            if (messages.length > 0) {
                // Load item data
                const allItemReferences = new Set<string>();
                [...userAttachments, ...citationMetadata, ...toolAttachments]
                    .map(att => `${att.library_id}-${att.zotero_key}`)
                    .forEach(ref => allItemReferences.add(ref));

                const itemsPromises = Array.from(allItemReferences).map(ref => {
                    const [libraryId, key] = ref.split('-');
                    return Zotero.Items.getByLibraryAndKeyAsync(parseInt(libraryId), key);
                })
                const itemsToLoad = (await Promise.all(itemsPromises)).filter(Boolean) as Zotero.Item[];

                if (itemsToLoad.length > 0) {
                    await loadFullItemDataWithAllTypes(itemsToLoad);

                    if (!Zotero.Styles.initialized()) {
                        await Zotero.Styles.init();
                    }
                }

                // Update the thread messages and attachments state
<<<<<<< HEAD
                set(threadMessagesAtom, messages);
                set(userAttachmentsAtom, userAttachments);
                set(citationMetadataAtom, citationMetadata);
                set(updateCitationDataAtom);
                // set(toolAttachmentsAtom, toolAttachments);
                set(addToolCallResponsesToToolAttachmentsAtom, {messages: messages});
=======
                if (messages.length > 0) {
                    set(threadMessagesAtom, messages);
                    set(citationMetadataAtom, citationMetadata);
                    set(userAttachmentsAtom, userAttachments);
                    set(addToolCallResponsesToToolAttachmentsAtom, {messages: messages});
                    await set(updateCitationDataAtom);
                }
            } else {
                // Use remote API
                const { messages, userAttachments, toolAttachments, citationMetadata, toolCallAnnotations } = await threadService.getThreadMessages(threadId);
>>>>>>> 397e7914
                
                // Set proposed actions
                set(threadProposedActionsAtom, proposedActions);

                // Validate proposed actions and undo if not valid
                await Promise.all(proposedActions.map(async action => {
                    const isValid = await validateAppliedAction(action);
                    if (!isValid) {
                        logger(`loadThreadAtom: undoing proposedAction ${action.id} because it is not valid`, 1);
                        set(undoProposedActionAtom, action.id);
                    }
<<<<<<< HEAD
                    return isValid;
                }));
                
=======

                    // Update the thread messages and attachments state
                    set(threadMessagesAtom, messages);
                    set(userAttachmentsAtom, userAttachments);
                    set(citationMetadataAtom, citationMetadata);
                    await set(updateCitationDataAtom);
                    // set(toolAttachmentsAtom, toolAttachments);
                    set(addToolCallResponsesToToolAttachmentsAtom, {messages: messages});
                    
                    // Group annotations by toolcall_id
                    const groupedAnnotations = toolCallAnnotations.reduce((acc, annotation) => {
                        if (!acc.has(annotation.toolcall_id)) {
                            acc.set(annotation.toolcall_id, []);
                        }
                        acc.get(annotation.toolcall_id).push(annotation);
                        return acc;
                    }, new Map());
                    set(toolCallAnnotationsAtom, groupedAnnotations);
                }
>>>>>>> 397e7914
            }
        } catch (error) {
            console.error('Error loading thread:', error);
        } finally {
            set(isLoadingThreadAtom, false);
        }
        // Clear sources for now
        set(currentMessageItemsAtom, []);
        set(removePopupMessagesByTypeAtom, ['items_summary']);
        set(currentMessageContentAtom, '');
    }
);


export const setMessageContentAtom = atom(
    null,
    (get, set, { id, content }: { id: string; content: string }) => {
        set(threadMessagesAtom, get(threadMessagesAtom).map(message => 
            message.id === id ? { ...message, content } : message
        ));
    }
);

export const streamToMessageAtom = atom(
    null,
    (get, set, { id, chunk }: { id: string; chunk: string }) => {
        set(threadMessagesAtom, get(threadMessagesAtom).map(message =>
            message.id === id ? { ...message, content: message.content + chunk } : message
        ));
    }
);

export const streamReasoningToMessageAtom = atom(
    null,
    (get, set, { id, chunk }: { id: string; chunk: string }) => {
        set(threadMessagesAtom, get(threadMessagesAtom).map(message =>
            message.id === id ? { ...message, reasoning_content: message.reasoning_content + chunk } : message
        ));
    }
);

export const setMessageStatusAtom = atom(
    null,
    (get, set, { id, status, error, warnings }: { id: string; status?: ChatMessage['status']; error?: ErrorMessage; warnings?: WarningMessage[] }) => {
        const messages = get(threadMessagesAtom);
        const message = messages.find(message => message.id === id);
        if (!message) return;
        const toolcalls = message.tool_calls?.map((toolcall) => {
            return {
                ...toolcall,
                status: status === 'error' || status === 'canceled' ? 'error' : toolcall.status
            }
        }) as ToolCall[];

        set(threadMessagesAtom, messages.map(message =>
            message.id === id
                ? {
                    ...message,
                    ...(status && { status }),
                    ...(error && { error }),
                    ...(warnings && { 
                        warnings: [
                            ...(message.warnings || []), // Spread existing warnings or empty array if undefined
                            ...warnings                  // Spread new warnings
                        ]
                    }),
                    ...(toolcalls && { tool_calls: toolcalls })
                }
                : message
        ));
    }
);

export const updateMessageAtom = atom(
    null,
    (get, set, { id, updates }: { id: string; updates: Partial<ChatMessage> }) => {
        set(threadMessagesAtom, get(threadMessagesAtom).map(message =>
            message.id === id
                ? { ...message, ...updates }
                : message
        ));
    }
);

export const addWarningToMessageAtom = atom(
    null,
    (get, set, { id, warning }: { id: string; warning: WarningMessage }) => {
        set(threadMessagesAtom, get(threadMessagesAtom).map(message =>
            message.id === id ? { ...message, warnings: [...(message.warnings || []), warning] } : message
        ));
    }
);

export const removeWarningFromMessageAtom = atom(
    null,
    (get, set, { id, warningId }: { id: string; warningId: string }) => {
        set(threadMessagesAtom, get(threadMessagesAtom).map(message =>
            message.id === id ? { ...message, warnings: message.warnings?.filter(w => w.id !== warningId) } : message
        ));
    }
);

export const removeMessageAtom = atom(
    null,
    (get, set, { id }: { id: string }) => {
        set(threadMessagesAtom, get(threadMessagesAtom).filter(message => message.id !== id));
    }
);


export const addToolCallResponsesToToolAttachmentsAtom = atom(
    null,
    async (get, set, { messages }: { messages: ChatMessage[] }) => {
        const attachments: MessageAttachmentWithId[] = [];
        const itemsToLoad = new Set<Zotero.Item>();
        const messagesWithToolCalls = messages.filter(message => message.tool_calls && message.tool_calls.length > 0);

        for (const message of messagesWithToolCalls) {
            const messageAttachments = message.tool_calls!.flatMap(getResultAttachmentsFromToolcall);
            for (const attachment of messageAttachments || []) {
                const validAttachment = await Zotero.Items.getByLibraryAndKeyAsync(attachment.library_id, attachment.zotero_key);
                if (validAttachment) {
                    itemsToLoad.add(validAttachment);
                    attachments.push({...attachment, messageId: message.id});
                }
            }
        }
        await loadFullItemDataWithAllTypes([...itemsToLoad]);
        set(toolAttachmentsAtom, (prevAttachments: MessageAttachmentWithId[]) => [...prevAttachments, ...attachments]);
    }
);

export const addOrUpdateMessageAtom = atom(
    null,
    (get, set, { message, beforeId }: { message: ChatMessage; beforeId?: string }) => {
        const existingMessage = get(threadMessagesAtom).find(m => m.id === message.id);
        if (existingMessage) {
            set(threadMessagesAtom, get(threadMessagesAtom).map(m =>
                m.id === message.id
                    ? {
                        ...m,
                        ...(message.content && { content: message.content }),
                        ...(message.status && { status: message.status }),
                        ...(message.tool_calls && {
                            tool_calls: normalizeToolCalls(message.tool_calls, m.tool_calls) || m.tool_calls
                        })
                    }
                    : m
            ));
        } else {
            if (beforeId) {
                const currentMessages = get(threadMessagesAtom);
                const insertIndex = currentMessages.findIndex(m => m.id === beforeId);
                
                if (insertIndex !== -1) {
                    // Insert before the specified message
                    set(threadMessagesAtom, [
                        ...currentMessages.slice(0, insertIndex),
                        {
                            ...message,
                            ...(message.tool_calls && {
                                tool_calls: normalizeToolCalls(message.tool_calls)
                            })
                        },
                        ...currentMessages.slice(insertIndex)
                    ]);
                } else {
                    set(threadMessagesAtom, [
                        ...currentMessages,
                        {
                            ...message,
                            ...(message.tool_calls && {
                                tool_calls: normalizeToolCalls(message.tool_calls)
                            })
                        }
                    ]);
                }
            } else {
                set(threadMessagesAtom, [
                    ...get(threadMessagesAtom),
                    {
                        ...message,
                        ...(message.tool_calls && {
                            tool_calls: normalizeToolCalls(message.tool_calls)
                        })
                    }
                ]);
            }
        }
    }
);

export const addOrUpdateToolcallAtom = atom(
    null,
    (get, set, { messageId, toolcallId, toolcall }: { messageId: string; toolcallId: string; toolcall: ToolCall }) => {
        set(threadMessagesAtom, (prevMessages) =>
            prevMessages.map((message) => {
                if (message.id === messageId) {
                    const toolCalls = message.tool_calls ? [...message.tool_calls] : [];
                    const existingToolCallIndex = toolCalls.findIndex(tc => tc.id === toolcallId);

                    if (existingToolCallIndex !== -1) {
                        const existingToolCall = toolCalls[existingToolCallIndex];
                        toolCalls[existingToolCallIndex] = normalizeToolCallWithExisting(
                            toolcall,
                            existingToolCall
                        );
                    } else {
                        toolCalls.push(normalizeToolCallWithExisting(toolcall));
                    }
                    return { ...message, tool_calls: toolCalls };
                }
                return message;
            })
        );
    }
);<|MERGE_RESOLUTION|>--- conflicted
+++ resolved
@@ -216,25 +216,12 @@
                 }
 
                 // Update the thread messages and attachments state
-<<<<<<< HEAD
                 set(threadMessagesAtom, messages);
                 set(userAttachmentsAtom, userAttachments);
                 set(citationMetadataAtom, citationMetadata);
-                set(updateCitationDataAtom);
+                await set(updateCitationDataAtom);
                 // set(toolAttachmentsAtom, toolAttachments);
                 set(addToolCallResponsesToToolAttachmentsAtom, {messages: messages});
-=======
-                if (messages.length > 0) {
-                    set(threadMessagesAtom, messages);
-                    set(citationMetadataAtom, citationMetadata);
-                    set(userAttachmentsAtom, userAttachments);
-                    set(addToolCallResponsesToToolAttachmentsAtom, {messages: messages});
-                    await set(updateCitationDataAtom);
-                }
-            } else {
-                // Use remote API
-                const { messages, userAttachments, toolAttachments, citationMetadata, toolCallAnnotations } = await threadService.getThreadMessages(threadId);
->>>>>>> 397e7914
                 
                 // Set proposed actions
                 set(threadProposedActionsAtom, proposedActions);
@@ -246,31 +233,9 @@
                         logger(`loadThreadAtom: undoing proposedAction ${action.id} because it is not valid`, 1);
                         set(undoProposedActionAtom, action.id);
                     }
-<<<<<<< HEAD
                     return isValid;
                 }));
                 
-=======
-
-                    // Update the thread messages and attachments state
-                    set(threadMessagesAtom, messages);
-                    set(userAttachmentsAtom, userAttachments);
-                    set(citationMetadataAtom, citationMetadata);
-                    await set(updateCitationDataAtom);
-                    // set(toolAttachmentsAtom, toolAttachments);
-                    set(addToolCallResponsesToToolAttachmentsAtom, {messages: messages});
-                    
-                    // Group annotations by toolcall_id
-                    const groupedAnnotations = toolCallAnnotations.reduce((acc, annotation) => {
-                        if (!acc.has(annotation.toolcall_id)) {
-                            acc.set(annotation.toolcall_id, []);
-                        }
-                        acc.get(annotation.toolcall_id).push(annotation);
-                        return acc;
-                    }, new Map());
-                    set(toolCallAnnotationsAtom, groupedAnnotations);
-                }
->>>>>>> 397e7914
             }
         } catch (error) {
             console.error('Error loading thread:', error);
